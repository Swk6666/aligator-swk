--- conflicted
+++ resolved
@@ -24,11 +24,7 @@
                            ALIGATOR_RAISE_IF_NAN
 
 FULL_PATH_NAMES         = YES
-<<<<<<< HEAD
-EXCLUDE_SYMBOLS         = *::internal, internal::*, *::internal::*, fmt::*, std::*, boost::*
-=======
-EXCLUDE_SYMBOLS         = *::internal, internal::*, *::internal::*, boost::*, fmt::*
->>>>>>> 2407042a
+EXCLUDE_SYMBOLS         = *::internal, internal::*, *::internal::*, boost::*, fmt::*, std::*
 # Do not show source files
 EXCLUDE_PATTERNS        = *.hxx
 

--- conflicted
+++ resolved
@@ -4,21 +4,12 @@
 #include <pinocchio/multibody/liegroup/special-euclidean.hpp>
 
 #include "aligator/solvers/proxddp/solver-proxddp.hpp"
-<<<<<<< HEAD
 #include "aligator/modelling/costs/quad-costs.hpp"
 #include "aligator/modelling/state-error.hpp"
 #include "aligator/modelling/costs/composite-costs.hpp"
 #include "aligator/modelling/costs/sum-of-costs.hpp"
 #include "aligator/modelling/dynamics/ode-abstract.hpp"
 #include "aligator/modelling/dynamics/integrator-euler.hpp"
-=======
-#include "aligator/core/explicit-dynamics.hpp"
-#include "aligator/modelling/composite-costs.hpp"
-#include "aligator/modelling/dynamics/integrator-euler.hpp"
-#include "aligator/modelling/quad-costs.hpp"
-#include "aligator/modelling/state-error.hpp"
-#include "aligator/modelling/sum-of-costs.hpp"
->>>>>>> 7b9031ad
 
 using T = double;
 using SE2 = proxsuite::nlp::SETpl<2, T>;
@@ -30,8 +21,6 @@
 using context::TrajOptProblem;
 ALIGATOR_DYNAMIC_TYPEDEFS(T);
 
-<<<<<<< HEAD
-=======
 /// @details The dynamics of the car are given by
 /// \f[
 ///   \dot x = f(x,u) = \begin{bmatrix} v\cos\theta \\ v\sin\theta \\ \omega
@@ -40,7 +29,6 @@
 /// with state \f$x = (x,y,\cos\theta,\sin\theta) \in \mathrm{SE}(2)\f$, control
 /// \f$u=(v,\omega)\f$.
 ///
->>>>>>> 7b9031ad
 struct CarDynamics : dynamics::ODEAbstractTpl<T> {
   using Base = dynamics::ODEAbstractTpl<T>;
   using ODEData = dynamics::ODEDataTpl<T>;
@@ -81,11 +69,7 @@
 
   auto state_err = std::make_shared<StateError>(space, nu, x_target);
 
-<<<<<<< HEAD
-  MatrixXs w_x(ndx, ndx);
-=======
   MatrixXs w_x = MatrixXs::Zero(ndx, ndx);
->>>>>>> 7b9031ad
   w_x.diagonal().array() = 0.01;
   MatrixXs w_term = w_x * 10;
   MatrixXs w_u = MatrixXs::Random(nu, nu);
@@ -115,11 +99,7 @@
   std::fill_n(stages.begin(), nsteps, stage);
 
   TrajOptProblem problem(x0, stages, term_cost);
-<<<<<<< HEAD
-  const T mu_init = 1e-4;
-=======
   const T mu_init = 1e-2;
->>>>>>> 7b9031ad
   SolverProxDDP<T> solver(1e-4, mu_init);
   solver.verbose_ = VERBOSE;
   solver.setup(problem);

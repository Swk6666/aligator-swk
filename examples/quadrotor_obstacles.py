--- conflicted
+++ resolved
@@ -320,11 +320,7 @@
     solver.force_initial_condition = False
     solver.rollout_type = aligator.ROLLOUT_LINEAR
     solver.setup(problem)
-<<<<<<< HEAD
-=======
-    workspace: aligator.Workspace = solver.workspace
     solver.sa_strategy = aligator.SA_LINESEARCH
->>>>>>> e12a198a
     solver.run(problem, xs_init, us_init)
 
     results = solver.results

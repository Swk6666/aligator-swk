set(INCLUDE_DIR ${PROJECT_SOURCE_DIR}/include/${PROJECT_NAME}/compat/crocoddyl)
set(CROC_INSTALL_INCLUDE_DIR ${CMAKE_INSTALL_FULL_INCLUDEDIR}/${PROJECT_NAME}/compat/crocoddyl)

file(GLOB_RECURSE HEADERS ${INCLUDE_DIR}/*.hpp ${INCLUDE_DIR}/*.hxx)
add_library(aligator_croc_compat SHARED ${HEADERS})
add_library(aligator::croc_compat ALIAS aligator_croc_compat)
set_standard_output_directory(aligator_croc_compat)

if(ENABLE_TEMPLATE_INSTANTIATION)
  file(GLOB SOURCES_TEMPL ${CMAKE_CURRENT_SOURCE_DIR}/*.cpp)
  list(APPEND HEADERS ${HEADERS_TEMPL})

  file(GLOB HEADERS_TEMPL ${INCLUDE_DIR}/*.txx)

  target_sources(aligator_croc_compat PRIVATE ${HEADERS_TEMPL} ${SOURCES_TEMPL})
endif()

set_target_properties(
  aligator_croc_compat
  PROPERTIES LINKER_LANGUAGE CXX
             LIBRARY_OUTPUT_DIRECTORY ${PROJECT_BINARY_DIR}
             PUBLIC_HEADER "${HEADERS}"
<<<<<<< HEAD
             VERSION ${PROJECT_VERSION}
)
=======
             INSTALL_RPATH "\$ORIGIN"
             VERSION ${PROJECT_VERSION})
>>>>>>> f850d634

target_link_libraries(aligator_croc_compat PUBLIC ${PROJECT_NAME} crocoddyl::crocoddyl)

install(
  TARGETS aligator_croc_compat
  EXPORT ${TARGETS_EXPORT_NAME}
  PUBLIC_HEADER DESTINATION ${CROC_INSTALL_INCLUDE_DIR}
  LIBRARY DESTINATION ${CMAKE_INSTALL_FULL_LIBDIR}
)<|MERGE_RESOLUTION|>--- conflicted
+++ resolved
@@ -20,13 +20,9 @@
   PROPERTIES LINKER_LANGUAGE CXX
              LIBRARY_OUTPUT_DIRECTORY ${PROJECT_BINARY_DIR}
              PUBLIC_HEADER "${HEADERS}"
-<<<<<<< HEAD
+             INSTALL_RPATH "\$ORIGIN"
              VERSION ${PROJECT_VERSION}
 )
-=======
-             INSTALL_RPATH "\$ORIGIN"
-             VERSION ${PROJECT_VERSION})
->>>>>>> f850d634
 
 target_link_libraries(aligator_croc_compat PUBLIC ${PROJECT_NAME} crocoddyl::crocoddyl)
 

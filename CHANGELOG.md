--- conflicted
+++ resolved
@@ -7,12 +7,11 @@
 
 ## [Unreleased]
 
-<<<<<<< HEAD
 ### Changed
 
 * Change storage for `ConstraintStack` to using two `std::vector<polymorphic<>>` the struct `StageConstraintTpl` is now merely a convenient API shortcut for the end-user.
 * Remove `StageConstraintTpl::nr()` (in C++ only)
-=======
+
 ## [0.7.0] - 2024-09-12
 
 ### Changed
@@ -32,7 +31,6 @@
 ### Added
 
 - Add compatibility with jrl-cmakemodules workspace ([#172](https://github.com/Simple-Robotics/aligator/pull/172))
->>>>>>> 1dced1dd
 
 ## [0.6.1] - 2024-05-27
 

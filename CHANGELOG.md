--- conflicted
+++ resolved
@@ -7,11 +7,8 @@
 
 ## [Unreleased]
 
-<<<<<<< HEAD
 - CMake: fetch submodule if not available in #103
-=======
 - CMake: move benchmark dependency speecification in main file
->>>>>>> 45f42906
 
 ## [0.4.0] - 2023-12-22
 

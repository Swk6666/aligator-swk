# Changelog

All notable changes to this project will be documented in this file.

The format is based on [Keep a Changelog](https://keepachangelog.com/en/1.0.0/),
and this project adheres to [Semantic Versioning](https://semver.org/spec/v2.0.0.html).

## [Unreleased]

### Added

- Add CMake macro `aligator_create_python_extension()` to export ([#298](https://github.com/Simple-Robotics/aligator/pull/298))
- Add `LqrProblemTpl::isApprox()` and helper `lqrKnotsSameDim`, check dimensions in `LqrKnotTpl::isApprox()` ([#300](https://github.com/Simple-Robotics/aligator/pull/300))
- Add `gar/fwd.hpp` header ([#301](https://github.com/Simple-Robotics/aligator/pull/301/))

### Changed

- Rename `{ riccati-impl.hpp => riccati-kernel }` (and associated files) ([#301](https://github.com/Simple-Robotics/aligator/pull/301/))

## [0.13.0] - 2025-04-26

### Added

- Add macro `ALIGATOR_OUT_OF_RANGE_ERROR` to throw `std::out_of_range` exceptions ([#294](https://github.com/Simple-Robotics/aligator/pull/294))

### Changed

- Rename `LQRKnotTpl` (C++)/`LqrKnot` (Python) to `LqrKnot(Tpl)`
- Rename `LQRProblemTpl` (C++)/`LQRProblem` (Python) to `LqrProblem(Tpl)`
- Reverse sign of StateErrorResidual ([#292](https://github.com/Simple-Robotics/aligator/pull/292))

### Fixed

- Correct references to paper's equations ([#284](https://github.com/Simple-Robotics/aligator/pull/284))
- Fix segfault in `FrameCollisionResidual`, instead throw `std::runtime_error` (**C++**, `RuntimeError` in **Python**) ([#294](https://github.com/Simple-Robotics/aligator/pull/294))

## [0.12.0] - 2025-03-27

### Changed

- Update for crocoddyl v3: boost -> std pointers ([#278](https://github.com/Simple-Robotics/aligator/issues/278))

## [0.11.0] - 2025-03-17

### Changed

- Only link against needed pinocchio libraries ([#260](https://github.com/Simple-Robotics/aligator/pull/260))
- Use Pinocchio instantiated functions ([#261](https://github.com/Simple-Robotics/aligator/pull/261))
<<<<<<< HEAD
- Rename `LQRKnotTpl` (C++)/`LqrKnot` (Python) to `LqrKnot(Tpl)`
- Move `HistoryCallbackTpl` to `aligator/core`
- Move headers `results-base`, `solver-util`, `value-function`, `workspace-base` to `aligator/core`
- Rename `LQRProblemTpl` (C++)/`LQRProblem` (Python) to `LqrProblem(Tpl)`
- Add class `aligator::polymorphic_allocator` leveraging C++17 memory resources
- Add memory allocator support for `LqrKnot` and `LqrProblem`
- `fwd.hpp`: do not include `<pinocchio/config.hpp>` header anymore
- `blk-matrix.hpp`: remove protected ctors, add conversion ops
- Headers `aligator/gar/*.hpp` merged into main library
- Add class `DenseKernel` for the stagewise-dense Riccati algo -- rework `DenseRiccatiSolver` class
- CMake: rework declaration of examples & benchmarks (applying liberal use of `cmake_parse_arguments()`)
- CMake: add `bench/CMakeLists.txt` to gersemi defs, apply formatting
- CMake: apply compile definitions to `aligator` target directly (reduce use of global compile definitions)
- Add `LqrProblemTpl::isApprox()`
- Only link against needed pinocchio libraries ([#260](https://github.com/Simple-Robotics/aligator/pull/260))
- Use Pinocchio instantiated functions ([#261](https://github.com/Simple-Robotics/aligator/pull/261))
=======
- Link to pinocchio collision
- Some internal code now uses `TrajOptProblemTpl::initializeSolution()` to initialize state-control trajectories ([#274](https://github.com/Simple-Robotics/aligator/pull/274))
- Fix `HistoryCallback` init in examples ([#277](https://github.com/Simple-Robotics/aligator/pull/277))
>>>>>>> 2407042a

### Fixed

- Fixed copy of TrajOptProblem ([#265](https://github.com/Simple-Robotics/aligator/pull/265))
- `LinesearchVariant::init()` should not be called unless the step accpetance strategy is a linesearch
- Fixed compilation issues with C++20 (resolving [#246](https://github.com/Simple-Robotics/aligator/issues/246) and [#254](https://github.com/Simple-Robotics/aligator/discussions/254))
- Prevent duplication of log columns ([#271](https://github.com/Simple-Robotics/aligator/pull/271))

### Added

- Add MPC test/example ([#272](https://github.com/Simple-Robotics/aligator/pull/272))
- Allow customization of the initial solution, introduce initialization strategies ([#274](https://github.com/Simple-Robotics/aligator/pull/274))
- Add a collision distance residual for collision pair
- Add a relaxed log-barrier cost function
- Add Nix support ([#268](https://github.com/Simple-Robotics/aligator/pull/268))

### Removed

- Removed `gar` as a separate CMake target and shared library, merge into main library
- Remove subdirectory `aligator/helpers` from include dir
- Remove function `allocate_shared_eigen_aligned()`

## [0.10.0] - 2024-12-09

### Added

- Add a multibody friction cone cost ([#234](https://github.com/Simple-Robotics/aligator/pull/234))
- Add a `GravityCompensationResidual`, modelling $r(x,u) = Bu - G(q)$ ([#235](https://github.com/Simple-Robotics/aligator/pull/235))
- Add Pixi support ([#240](https://github.com/Simple-Robotics/aligator/pull/240))
- Added a nonmonotone linesearch procedure ([#244](https://github.com/Simple-Robotics/aligator/pull/244))
- Add enum value `StepAcceptanceStrategy::LINESEARCH_NONMONOTONE` ([#244](https://github.com/Simple-Robotics/aligator/pull/244))

### Changed

- **API BREAKING:** Change enum value `StepAcceptanceStrategy::LINESEARCH` to `LINESEARCH_NONMONOTONE` ([#244](https://github.com/Simple-Robotics/aligator/pull/244))
  - Add constructor argument `StepAcceptanceStrategy sa_strategy`, defaults to nonmonotone
- The minimum required version of proxsuite-nlp is now 0.10.0 ([#244](https://github.com/Simple-Robotics/aligator/pull/244))
- `SolverProxDDP`: add temporary vectors for linesearch
- `SolverProxDDP`: remove exceptions from `computeMultipliers()`, return a bool flag
- HistoryCallback: take solver instance as argument
- `gar`: rework and move sparse matrix utilities to `gar/utils.hpp`
- `SolverProxDDP`: Rename `maxRefinementSteps_` and `refinementThreshold_` to snake-case
- `SolverProxDDP`: make `linesearch_` public
- Change uses of `ConstraintSetBase` template class to `ConstraintSetTpl` (following changes in proxsuite-nlp 0.9.0) ([#223](https://github.com/Simple-Robotics/aligator/pull/233))
- [gar] Throw an exception if trying to instantiate `ParallelRiccatiSolver` with num_threads smaller than 2.
- [API BREAKING] Rename friction cone for centroidal into CentroidalFrictionCone ([#234](https://github.com/Simple-Robotics/aligator/pull/234))
- Change the linear multibody friction cone to the true "ice cream" cone ([#238](https://github.com/Simple-Robotics/aligator/pull/238))
- [gar] Rework `RiccatiSolverDense` to not use inner struct `FactorData`
- Various changes to `gar` tests and `test_util`, add `LQRKnot::isApprox()`

### Removed

- Default constructor for `LQRProblemTpl`
- Removed header `gar/fwd.hpp` with forward-declarations

### Fixed

- Building aligator without Pinocchio support (including without Pinocchio support in the proxsuite-nlp dependency) is now supported. ([#250](https://github.com/Simple-Robotics/aligator/pull/250))

## [0.9.0] - 2024-10-11

### Added

- [python] Added getter `getComponent()` for `CostStack`, similar to C++ API
- Templated getters `getCost<U>()` and `getDynamics<U>()` in the StageModel class, and another `getDynamics<U>()` for integrator classes, to get the concrete types ([##205](https://github.com/Simple-Robotics/aligator/pull/205))
- Add a templated getter `getConstraint<U>` to ConstraintStack ([#222](https://github.com/Simple-Robotics/aligator/pull/222))
- python: Add helper `aligator.has_pinocchio_features()` ([#206](https://github.com/Simple-Robotics/aligator/pull/206))
- Add a cycleProblem function that properly rotates the problem data for MPC applications ([#215](https://github.com/Simple-Robotics/aligator/pull/215))
- Add a DCM cost function
- Add a cycleAppend function in Riccati solver headers to cycle the LQR solver
- `SolverProxDDP`: add manually settable dual feasibility tolerance `target_dual_tol_` with a getter and setter (with side effects)

### Changed

- All map types are now `boost::unordered_map` ([#203](https://github.com/Simple-Robotics/aligator/pull/203))
- Separate CostFiniteDifference out of finite-difference.hpp ([#212](https://github.com/Simple-Robotics/aligator/pull/212))
- Change the API of the wrench cost functions to allow 3D and 6D forces
- Separate centroidal wrench cone and multibody wrench cone costs
- Add a contact_name item to the CostMap structure
- Re-define ALM params struct internally to aligator ([#219](https://github.com/Simple-Robotics/aligator/pull/219))
- SolverProxDDP: add dynamics AL parameter scaling
- Rename `has_dyn_model` -> `hasDynModel` and `is_explicit` -> `isExplicit`
- Add `cost` (trajectory cost) column to logger
- `TrajOptProblem`: rename member `init_condition_` to `init_constraint_` (fitting with ctor argument name)
- python/utils: return axes instances from velocity/controls plotting helpers
- make `LinearFuntionTpl::evaluate()` call more efficient (using `.noalias()`)
- `HistoryCallbackTpl` now stores stored data directly
- Deprecate the `StageConstraintTpl` template struct, deprecate the related typedefs
- [python] Deprecate `aligator.StageConstraint`, functions and methods (e.g. `StageModel.addConstraint(cstr: StageConstraint)`) which use it
- Change formatting of exceptions, using variadic macro and type-erased implementation ([#230](https://github.com/Simple-Robotics/aligator/pull/230))

The following **API-BREAKING** changes come from PR [#229](https://github.com/Simple-Robotics/aligator/pull/229)

- Separate `DynamicsModelTpl` and its subclasses from the `StageFunctionTpl` class hierarchy
- Methods (`.evaluate()`, `.computeJacobians()`) in `StageFunctionTpl` are now binary (take only `(x, u)`)

### Removed

- Remove constraint scalers (including header `core/alm-weights.hpp`) from ProxDDP algorithm ([#214](https://github.com/Simple-Robotics/aligator/pull/214))
- SolverProxDDP: remove solver parameter `rho_` ([#221](https://github.com/Simple-Robotics/aligator/pull/221))
- Remove deprecated functions `ConstraintStackTpl::getDims` and `StageModelTpl::dyn_model`
- Remove `CallbackBaseTpl::post_linesearch_call(boost::any)`
- Remove unused headers `clone.hpp` and `version.hpp`

### Fixed

- Restore Pinocchio 3 Python tests ([#206](https://github.com/Simple-Robotics/aligator/pull/206))
- Fix warnings in `multibody-constraint-fwd.{hpp, hxx}` about deprecated Pinocchio types and functions (commit df04100c)

## [0.8.0] - 2024-09-18

### Added

- Getter `getResidual<Derived>()` for composite cost functions ([#198](https://github.com/Simple-Robotics/aligator/pull/198))
- Getter `getComponent<Derived>()` for `CostStack` ([#199](https://github.com/Simple-Robotics/aligator/pull/199))

### Changed

- Optimize a bunch of includes
- core: remove headers `proximal-penalty.hpp`/`proximal-penalty.hxx`
- Change storage of `CostStack` to `boost::unordered::unordered_map`, pointing to pair of cost function and weight ([#199](https://github.com/Simple-Robotics/aligator/pull/199))
- Change storage for `ConstraintStack` to using two `std::vector<polymorphic<>>` the struct `StageConstraintTpl` is now merely a convenient API shortcut for the end-user.
- Remove `StageConstraintTpl::nr()` (in C++ only)
- Update minimum required version of eigenpy to 3.7.0
- Add tracy macros to `stage-model.hxx`
- Change minimum required version of proxsuite-nlp to 0.8.0

## [0.7.0] - 2024-09-12

### Changed

- Use placement-new for `Workspace` and `Results` in solvers (FDDP and ProxDDP)
- Deprecate typedef for `std::vector<T, Eigen::aligned_allocator<T>>`
- Deprecate function template `allocate_shared_eigen_aligned<T>`
- Use custom macro defined in `aligator/tracy.hpp` to call Tracy ([#191](https://github.com/Simple-Robotics/aligator/pull/191))
- Change default behaviour with regards to Tracy (`DOWNLOAD_TRACY` is set to `OFF`)
- Upgrade minimum required version of proxsuite-nlp to 0.7.0

### Fixed

- Fix RiccatiSolverDense initialization ([#174](https://github.com/Simple-Robotics/aligator/pull/174))
- Remove CMake CMP0167 and CMP0169 warnings ([#176](https://github.com/Simple-Robotics/aligator/pull/176))

### Added

- Add compatibility with jrl-cmakemodules workspace ([#172](https://github.com/Simple-Robotics/aligator/pull/172))

## [0.6.1] - 2024-05-27

### Added

- Add force and wrench cone costs
- Add centroidal momentum cost

### Changed

- Do not compile or use `gar::ParallelRiccatiSolver<>` when OpenMP support is disabled ([#160](https://github.com/Simple-Robotics/aligator/pull/160))
- Allow to build with fmt 11 ([#173](https://github.com/Simple-Robotics/aligator/pull/173))


## [0.6.0] - 2024-05-23

### Added
- Added constrained LQR example ([#145](https://github.com/Simple-Robotics/aligator/pull/145))
- Adds [tracy](https://github.com/Simple-Robotics/tracy) as a profiling tool
- Adds a new sublibrary called `gar` to represent and solve time-varying linear-quadratic subproblems
- Adds a parallel, block-sparse factorization for the implicit/proximal Riccati algorithm
- Integrates the CHOLMOD solver from the SuiteSparse library into `gar`
- Add a C++ example and benchmark of Talos walking by @edantec
- Add a `BlkMatrix<>` template class for dealing with block Eigen matrices effectively
- Copy the headers from [boost::core::span](https://www.boost.org/doc/libs/1_85_0/libs/core/doc/html/core/span.html)
- Add SE2 car benchmark `bench/se2-car.cpp`
- Split part of `macros.hpp` into new header `eigen-macros.hpp`, add `ALIGATOR_NOMALLOC_SCOPED` macro to disable Eigen's malloc per-scope and a caching system to restore the malloc status
- Add `context.hpp` file for `aligator/modelling/dynamics`

### Changed

- Standardized CMake output directories ([#147](https://github.com/Simple-Robotics/aligator/pull/147))
- Split derivative computation into first- and second-order functions per stage by @fabinsch
- Changed minimum version of C++ to C++17 (no longer use `boost::optional` or `boost::filesystem`)
- SolverProxDDP now uses linear solvers provided by `gar` (API breaking), add `LQSolverChoice` enum
- Minimum version of eigenpy upgraded to 3.4 (for supporting `std::unique_ptr`)
- Move cost functions to `aligator/modelling/costs`
- Deprecate `ControlBoxFunction`
- Remove `LDLTChoice` enum (API breaking)
- Refactor computation of problem Lagrangian's gradient
- Remove `aligator/core/stage-data.hxx`
- StageModel/StageData now store dynamics model/data separate from other constraints, add `dynamics_data` to `StageData`
- Rewrite the `Logger` class (rename from `BaseLogger`) using map data structures to store line formatting info + content
- Merge struct ODEData into ContinousDynamicsData, rename continous-base.hpp header to continuous-dynamics-abstract
- Optimize a few includes for faster compilation:
  - `aligator/modelling/dynamics/fwd.hpp`
  - `aligator/core/stage-model.hpp` no longer includes `aligator/core/cost-abstract.hpp`
  - Split `traj-opt-data.hpp` out of `traj-opt-problem.hpp`

#### Python API

- Rename `ContinousDynamicsBase` to `ContinousDynamicsAbstract`
- Rename `CostBase` to `CostAbstract`
- Expose `TrajOptData.init_data`
- Remove `LDLTChoice` enum and `SolverProxDDP.ldlt_solver_choice` attribute

## [0.5.1] - 2024-04-24

### Fixed
- Fix finite difference function in python unittest ([#128](https://github.com/Simple-Robotics/aligator/pull/128))

### Added
- Add kinodynamics forward scheme
- Add centroidal dynamics derivative cost to regularize the time derivative of centroidal dynamics
- Add Python example of Solo stepping in place
- Add wrench cone cost for 6D contact in centroidal dynamics
- Add a 6D contact formulation for every centroidal cost and dynamics, including kinodynamics

## [0.5.0] - 2024-02-13

### Added

- Add a pair filter strategy as an alternative to linesearch methods
- Add a python example of a locomotion OCP with the robot Talos
- Add two nonlinear centroidal dynamical models, where the control is respectively contact forces and their time derivative
- Add a set of cost functions to generate a centroidal problem with user-defined contacts
- Add unittests and example of typical centroidal problem

## [0.4.1] - 2024-01-25

### Changed

- CMake: fetch submodule if not available in ([#103](https://github.com/Simple-Robotics/aligator/pull/103))
- CMake: move benchmark dependency speecification in main file
- Document and simplify the LQR example
- Finish the se2-car.cpp example ([#110](https://github.com/Simple-Robotics/aligator/pull/110))
- Add template instantiation for IntegratorAbstract, ExplicitIntegratorAbstract and IntegratorRK2 ([#114](https://github.com/Simple-Robotics/aligator/pull/114))
- Don't output numpy matrices in `example-talos-arm`

### Fixed

- Fix name of frame parent attribute in examples
- Export C++ definitions in CMake config file
- Fix Doxyfile python bindings directory ([#110](https://github.com/Simple-Robotics/aligator/pull/110))
- Fix for eigenpy 3.3 ([#121](https://github.com/Simple-Robotics/aligator/pull/121))

## [0.4.0] - 2023-12-22

### Added

* This is the first release of `aligator`. This library is a joint effort between INRIA and LAAS-CNRS, and will be maintained and expanded in the future. Please provide constructive feedback and contribute!

[Unreleased]: https://github.com/Simple-Robotics/aligator/compare/v0.13.0...HEAD
[0.13.0]: https://github.com/Simple-Robotics/aligator/compare/v0.12.0...v0.13.0
[0.12.0]: https://github.com/Simple-Robotics/aligator/compare/v0.11.0...v0.12.0
[0.11.0]: https://github.com/Simple-Robotics/aligator/compare/v0.10.0...v0.11.0
[0.10.0]: https://github.com/Simple-Robotics/aligator/compare/v0.9.0...v0.10.0
[0.9.0]: https://github.com/Simple-Robotics/aligator/compare/v0.8.0...v0.9.0
[0.8.0]: https://github.com/Simple-Robotics/aligator/compare/v0.7.0...v0.8.0
[0.7.0]: https://github.com/Simple-Robotics/aligator/compare/v0.6.1...v0.7.0
[0.6.1]: https://github.com/Simple-Robotics/aligator/compare/v0.6.0...v0.6.1
[0.6.0]: https://github.com/Simple-Robotics/aligator/compare/v0.5.1...v0.6.0
[0.5.1]: https://github.com/Simple-Robotics/aligator/compare/v0.5.0...v0.5.1
[0.5.0]: https://github.com/Simple-Robotics/aligator/compare/v0.4.1...v0.5.0
[0.4.1]: https://github.com/Simple-Robotics/aligator/compare/v0.4.0...v0.4.1
[0.4.0]: https://github.com/Simple-Robotics/aligator/compare/v0.3.0...v0.4.0
[0.3.0]: https://github.com/Simple-Robotics/aligator/releases/tag/v0.3.0<|MERGE_RESOLUTION|>--- conflicted
+++ resolved
@@ -11,11 +11,30 @@
 
 - Add CMake macro `aligator_create_python_extension()` to export ([#298](https://github.com/Simple-Robotics/aligator/pull/298))
 - Add `LqrProblemTpl::isApprox()` and helper `lqrKnotsSameDim`, check dimensions in `LqrKnotTpl::isApprox()` ([#300](https://github.com/Simple-Robotics/aligator/pull/300))
+- Add class `aligator::polymorphic_allocator` leveraging C++17 memory resources
+- Add memory allocator support for `LqrKnot` and `LqrProblem`
+- Add class `DenseKernel` for the stagewise-dense Riccati algo -- rework `DenseRiccatiSolver` class
 - Add `gar/fwd.hpp` header ([#301](https://github.com/Simple-Robotics/aligator/pull/301/))
 
 ### Changed
 
 - Rename `{ riccati-impl.hpp => riccati-kernel }` (and associated files) ([#301](https://github.com/Simple-Robotics/aligator/pull/301/))
+- Rename `LQRKnotTpl` (C++)/`LqrKnot` (Python) to `LqrKnot(Tpl)`
+- Move `HistoryCallbackTpl` to `aligator/core`
+- Move headers `results-base`, `solver-util`, `value-function`, `workspace-base` to `aligator/core`
+- Rename `LQRProblemTpl` (C++)/`LQRProblem` (Python) to `LqrProblem(Tpl)`
+- `fwd.hpp`: do not include `<pinocchio/config.hpp>` header anymore
+- `blk-matrix.hpp`: remove protected ctors, add conversion ops
+- Headers `aligator/gar/*.hpp` merged into main library
+- CMake: rework declaration of examples & benchmarks (applying liberal use of `cmake_parse_arguments()`)
+- CMake: add `bench/CMakeLists.txt` to gersemi defs, apply formatting
+- CMake: apply compile definitions to `aligator` target directly (reduce use of global compile definitions)
+
+### Removed
+
+- Removed `gar` as a separate CMake target and shared library, merge into main library
+- Remove subdirectory `aligator/helpers` from include dir
+- Remove function `allocate_shared_eigen_aligned()`
 
 ## [0.13.0] - 2025-04-26
 
@@ -46,7 +65,6 @@
 
 - Only link against needed pinocchio libraries ([#260](https://github.com/Simple-Robotics/aligator/pull/260))
 - Use Pinocchio instantiated functions ([#261](https://github.com/Simple-Robotics/aligator/pull/261))
-<<<<<<< HEAD
 - Rename `LQRKnotTpl` (C++)/`LqrKnot` (Python) to `LqrKnot(Tpl)`
 - Move `HistoryCallbackTpl` to `aligator/core`
 - Move headers `results-base`, `solver-util`, `value-function`, `workspace-base` to `aligator/core`
@@ -63,11 +81,9 @@
 - Add `LqrProblemTpl::isApprox()`
 - Only link against needed pinocchio libraries ([#260](https://github.com/Simple-Robotics/aligator/pull/260))
 - Use Pinocchio instantiated functions ([#261](https://github.com/Simple-Robotics/aligator/pull/261))
-=======
 - Link to pinocchio collision
 - Some internal code now uses `TrajOptProblemTpl::initializeSolution()` to initialize state-control trajectories ([#274](https://github.com/Simple-Robotics/aligator/pull/274))
 - Fix `HistoryCallback` init in examples ([#277](https://github.com/Simple-Robotics/aligator/pull/277))
->>>>>>> 2407042a
 
 ### Fixed
 
@@ -83,12 +99,6 @@
 - Add a collision distance residual for collision pair
 - Add a relaxed log-barrier cost function
 - Add Nix support ([#268](https://github.com/Simple-Robotics/aligator/pull/268))
-
-### Removed
-
-- Removed `gar` as a separate CMake target and shared library, merge into main library
-- Remove subdirectory `aligator/helpers` from include dir
-- Remove function `allocate_shared_eigen_aligned()`
 
 ## [0.10.0] - 2024-12-09
 

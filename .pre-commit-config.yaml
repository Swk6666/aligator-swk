ci:
  autoupdate_branch: devel
  autofix_prs: false
repos:
  - repo: https://github.com/pre-commit/mirrors-clang-format
<<<<<<< HEAD
    rev: v18.1.2
=======
    rev: v18.1.1
>>>>>>> daec5f0b
    hooks:
    - id: clang-format
      types_or: []
      types: [text]
      files: '\.(cpp|cxx|c|h|hpp|hxx|txx)$'
  - repo: https://github.com/pre-commit/pre-commit-hooks
    rev: v4.5.0
    hooks:
      - id: check-added-large-files
      - id: check-case-conflict
      - id: check-yaml
        exclude: ^packaging/conda/
      - id: detect-private-key
      - id: end-of-file-fixer
      - id: mixed-line-ending
      - id: check-merge-conflict
      - id: trailing-whitespace
        exclude: |
            (?x)^(
                doc/doxygen-awesome.*
            )$
  - repo: https://github.com/psf/black
    rev: 24.3.0
    hooks:
      - id: black
  - repo: https://github.com/astral-sh/ruff-pre-commit
    # Ruff version.
<<<<<<< HEAD
    rev: 'v0.3.4'
=======
    rev: 'v0.3.3'
>>>>>>> daec5f0b
    hooks:
      - id: ruff
        args: [--fix, --exit-non-zero-on-fix]
  - repo: https://github.com/cheshirekow/cmake-format-precommit
    rev: v0.6.13
    hooks:
    - id: cmake-format
      additional_dependencies: [pyyaml>=5.1]
    - id: cmake-lint
      additional_dependencies: [pyyaml>=5.1]
  - repo: https://github.com/Lucas-C/pre-commit-hooks
    rev: v1.5.5
    hooks:
      - id: forbid-tabs<|MERGE_RESOLUTION|>--- conflicted
+++ resolved
@@ -3,11 +3,7 @@
   autofix_prs: false
 repos:
   - repo: https://github.com/pre-commit/mirrors-clang-format
-<<<<<<< HEAD
     rev: v18.1.2
-=======
-    rev: v18.1.1
->>>>>>> daec5f0b
     hooks:
     - id: clang-format
       types_or: []
@@ -35,11 +31,7 @@
       - id: black
   - repo: https://github.com/astral-sh/ruff-pre-commit
     # Ruff version.
-<<<<<<< HEAD
     rev: 'v0.3.4'
-=======
-    rev: 'v0.3.3'
->>>>>>> daec5f0b
     hooks:
       - id: ruff
         args: [--fix, --exit-non-zero-on-fix]

"""
Test function related to frames.
"""
import proxddp
import numpy as np
import pinocchio as pin

from proxddp import manifolds


model = pin.buildSampleModelHumanoid()
rdata: pin.Data = model.createData()
space = manifolds.MultibodyConfiguration(model)

ndx = space.ndx
nq = model.nq
nv = model.nv
nu = model.nv


def test_frame_placement():
    fr_name1 = "larm_shoulder2_body"
    print(model.frames.tolist())
    fr_id1 = model.getFrameId(fr_name1)

    x0 = space.neutral()
    d = np.random.randn(space.ndx) * 0.1
    d[6:] = 0.0
    x0 = space.integrate(x0, d)
    u0 = np.zeros(nu)
    q0 = x0[:nq]

    pin.framesForwardKinematics(model, rdata, q0)
    fr_plc1 = rdata.oMf[fr_id1]

    fun = proxddp.FramePlacementResidual(ndx, nu, model, fr_plc1, fr_id1)
    assert fr_id1 == fun.frame_id
    assert fr_plc1 == fun.getReference()

    fdata = fun.createData()
    fun.evaluate(x0, u0, x0, fdata)

    assert np.allclose(fdata.value, 0.0)
    print(fdata.value)

    print("Error:", fdata.rMf)
    print("pindata from fdata:")
    pdata_f = fdata.pin_data
    print(pdata_f.oMf[fr_id1])

    fun.computeJacobians(x0, u0, x0, fdata)
    J = fdata.Jx[:, :nv]
    print("JAC:", J)

    pin.computeJointJacobians(model, rdata)
    realJ = pin.getFrameJacobian(model, rdata, fr_id1, pin.LOCAL)
    print("ACTUAL J:", realJ)
    assert J.shape == realJ.shape
    assert np.allclose(fdata.Jx[:, :nv], realJ)

    fun_fd = proxddp.FiniteDifferenceHelper(space, fun, 1e-3)
    fdata2 = fun_fd.createData()
    fun_fd.evaluate(x0, u0, x0, fdata2)
    fun_fd.computeJacobians(x0, u0, x0, fdata2)
    J_fd = fdata2.Jx[:]
    assert fdata.Jx.shape == J_fd.shape
    assert np.allclose(fdata.Jx, J_fd, 1e-2)
    for i in range(100):
        x0 = space.neutral()
        d = np.random.randn(space.ndx) * 0.1
        d[6:] = 0.0
        x0 = space.integrate(x0, d)
        fun.evaluate(x0, u0, x0, fdata)
        fun.computeJacobians(x0, u0, x0, fdata)
        fun_fd.evaluate(x0, u0, x0, fdata2)
        fun_fd.computeJacobians(x0, u0, x0, fdata2)
        assert np.allclose(fdata.Jx, fdata2.Jx, 1e-2)


def test_frame_translation():
    fr_name1 = "larm_shoulder2_body"
    print(model.frames.tolist())
    fr_id1 = model.getFrameId(fr_name1)

    x0 = space.neutral()
    d = np.random.randn(space.ndx) * 0.1
    d[6:] = 0.0
    x0 = space.integrate(x0, d)
    u0 = np.zeros(nu)
    q0 = x0[:nq]

    pin.framesForwardKinematics(model, rdata, q0)
    target_pos = rdata.oMf[fr_id1].translation

    fun = proxddp.FrameTranslationResidual(ndx, nu, model, target_pos, fr_id1)
    assert fr_id1 == fun.frame_id

    fdata = fun.createData()
    fun.evaluate(x0, u0, x0, fdata)

    assert np.allclose(fdata.value, 0.0)
    print(fdata.value)
    print("pindata from fdata:")
    pdata_f = fdata.pin_data
    print(pdata_f.oMf[fr_id1])

    fun.computeJacobians(x0, u0, x0, fdata)

    fun_fd = proxddp.FiniteDifferenceHelper(space, fun, 1e-3)
    fdata2 = fun_fd.createData()
    fun_fd.evaluate(x0, u0, x0, fdata2)
    fun_fd.computeJacobians(x0, u0, x0, fdata2)
    assert fdata.Jx == fdata2.Jx.shape
    assert np.allclose(fdata.Jx, fdata2.Jx, 1e-2)
    for i in range(100):
        x0 = space.neutral()
        d = np.random.randn(space.ndx) * 0.1
        x0 = space.integrate(x0, d)
        fun.evaluate(x0, u0, x0, fdata)
        fun.computeJacobians(x0, u0, x0, fdata)
        fun_fd.evaluate(x0, u0, x0, fdata2)
        fun_fd.computeJacobians(x0, u0, x0, fdata2)
        assert np.allclose(fdata.Jx, fdata2.Jx, 1e-2)


def test_frame_velocity():
    fr_name1 = "larm_shoulder2_body"
    print(model.frames.tolist())
    fr_id1 = model.getFrameId(fr_name1)

    x0 = space.neutral()
    d = np.random.randn(space.ndx) * 0.1
    d[6:] = 0.0
    x0 = space.integrate(x0, d)
    u0 = np.zeros(nu)

    v_ref = pin.getFrameVelocity(model, rdata, fr_id1, pin.LOCAL)

    fun = proxddp.FrameVelocityResidual(ndx, nu, model, v_ref, fr_id1, pin.LOCAL)
    assert fr_id1 == fun.frame_id
    assert v_ref == fun.getReference()

    fdata = fun.createData()
    fun.evaluate(x0, u0, x0, fdata)

    assert np.allclose(fdata.value, 0.0)
    print(fdata.value)
    print("pindata from fdata:")
    pdata_f = fdata.pin_data
    print(pdata_f.oMf[fr_id1])

    fun.computeJacobians(x0, u0, x0, fdata)
    J = fdata.Jx[:, :nv]
    print("JAC:", J)

    realJ, _ = pin.getFrameVelocityDerivatives(model, rdata, fr_id1, pin.LOCAL)
    print("ACTUAL J:", realJ)
    assert J.shape == realJ.shape
    assert np.allclose(fdata.Jx[:, :nv], realJ)

    fun_fd = proxddp.FiniteDifferenceHelper(space, fun, 1e-3)
    fdata2 = fun_fd.createData()
    fun_fd.evaluate(x0, u0, x0, fdata2)
    fun_fd.computeJacobians(x0, u0, x0, fdata2)
    assert fdata.Jx == fdata2.Jx.shape
    assert np.allclose(fdata.Jx, fdata2.Jx, 1e-2)
    for i in range(100):
        x0 = space.neutral()
        d = np.random.randn(space.ndx) * 0.1
        x0 = space.integrate(x0, d)
        fun.evaluate(x0, u0, x0, fdata)
        fun.computeJacobians(x0, u0, x0, fdata)
        fun_fd.evaluate(x0, u0, x0, fdata2)
        fun_fd.computeJacobians(x0, u0, x0, fdata2)
        assert np.allclose(fdata.Jx, fdata2.Jx, 1e-2)


if __name__ == "__main__":
    import pytest
    import sys

<<<<<<< HEAD
    retcode = pytest.main(sys.argv)
=======
    sys.exit(pytest.main(sys.argv))
>>>>>>> f008bbcf
<|MERGE_RESOLUTION|>--- conflicted
+++ resolved
@@ -179,8 +179,4 @@
     import pytest
     import sys
 
-<<<<<<< HEAD
-    retcode = pytest.main(sys.argv)
-=======
-    sys.exit(pytest.main(sys.argv))
->>>>>>> f008bbcf
+    sys.exit(pytest.main(sys.argv))
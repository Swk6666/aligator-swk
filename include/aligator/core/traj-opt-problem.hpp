/// @file
/// @copyright Copyright (C) 2022-2024 LAAS-CNRS, 2022-2025 INRIA
#pragma once

#include "aligator/core/stage-model.hpp"
#include "aligator/modelling/state-error.hpp"

namespace aligator {

/**
 * @page trajoptproblem Trajectory optimization problems
 * @tableofcontents
 *
 * # Trajectory optimization
 *
 * The objective of this library is to model and solve optimal control
 * problems (OCPs) of the form
 *
 * \begin{align}
 *     \min_{x,u}~& \int_0^T \ell(x, u)\, dt + \ell_\mathrm{f}(x(T)) \\\\
 *     \subjectto  & \\dot x (t) = f(x(t), u(t)) \\\\
 *                 & g(x(t), u(t)) = 0 \\\\
 *                 & h(x(t), u(t)) \leq 0
 * \end{align}
 *
 * ## Transcription
 * A _transcription_ translates the continuous-time OCP to a discrete-time,
 * finite-dimensional nonlinear program. Aligator allows us to consider
 * transcriptions with implicit discrete dynamics: \begin{aligned}
 *     \min_{\bmx,\bmu}~& J(\bmx, \bmu) = \sum_{i=0}^{N-1} \ell_i(x_i, u_i) +
 * \ell_N(x_N) \\\\
 *     \subjectto  & f(x_i, u_i, x_{i+1}) = 0 \\\\
 *                 & g(x_i, u_i) = 0 \\\\
 *                 & h(x_i, u_i) \leq 0
 * \end{aligned}
 *
 * In aligator, trajectory optimization problems are described using the class
 * TrajOptProblemTpl. Each TrajOptProblemTpl is described by a succession of
 * stages (StageModelTpl) which encompass the set of constraints and the cost
 * function (class CostAbstractTpl) for this stage.
 *
 * Additionally, a TrajOptProblemTpl must provide an initial condition @f$ x_0
 * = \bar{x} @f$, a terminal cost
 * $$
 *    \ell_{\mathrm{f}}(x_N)
 * $$
 * on the terminal state @f$x_N @f$; optionally, a terminal constraint
 * @f$g(x_N) = 0, h(x_N) \leq 0 @f$ on this state may be added.
 *
 * # Stage models
 * A stage model (StageModelTpl) describes a node in the discrete-time optimal
 * control problem: it consists in a running cost function, and a vector of
 * constraints (StageConstraintTpl), the first of which @b must describe
 * system dynamics (through a DynamicsModelTpl).
 *
 * # Example
 *
 * Define and solve an LQR (Python API):
 *
 * @include{lineno} lqr.py
 *
 */

/**
 * @brief    Trajectory optimization problem.
 * @tparam   Scalar the scalar type.
 *
 * @details  The problem can be written as a nonlinear program:
 * \f[
 *   \begin{aligned}
 *     \min_{\bmx,\bmu}~& \sum_{i=0}^{N-1} \ell_i(x_i, u_i) + \ell_N(x_N)  \\
 *     \subjectto & \varphi(x_i, u_i, x_{i+1}) = 0, \ 0 \leq i < N \\
 *                & g(x_i, u_i) \in \calC_i
 *   \end{aligned}
 * \f]
 */
template <typename _Scalar> struct TrajOptProblemTpl {
  using Self = TrajOptProblemTpl;
  using Scalar = _Scalar;

  ALIGATOR_DYNAMIC_TYPEDEFS(Scalar);

  using StageModel = StageModelTpl<Scalar>;
  using StageFunction = StageFunctionTpl<Scalar>;
  using UnaryFunction = UnaryFunctionTpl<Scalar>;
  using Data = TrajOptDataTpl<Scalar>;
  using Manifold = ManifoldAbstractTpl<Scalar>;
  using CostAbstract = CostAbstractTpl<Scalar>;
  using ConstraintSet = ConstraintSetTpl<Scalar>;
  using StateErrorResidual = StateErrorResidualTpl<Scalar>;
#pragma GCC diagnostic push
#pragma GCC diagnostic ignored "-Wdeprecated-declarations"
  using StageConstraint = StageConstraintTpl<Scalar>;
#pragma GCC diagnostic pop
  using InitializationStrategy =
      std::function<void(const Self &, std::vector<VectorXs> &)>;

<<<<<<< HEAD
  ALIGATOR_DYNAMIC_TYPEDEFS(Scalar);
=======
  /**
   * @page trajoptproblem Trajectory optimization problems
   * @tableofcontents
   *
   * # Trajectory optimization
   *
   * The objective of this library is to model and solve optimal control
   * problems (OCPs) of the form
   *
   * \begin{align}
   *     \min_{x,u}~& \int_0^T \ell(x, u)\, dt + \ell_\mathrm{f}(x(T)) \\\\
   *     \subjectto  & \\dot x (t) = f(x(t), u(t)) \\\\
   *                 & g(x(t), u(t)) = 0 \\\\
   *                 & h(x(t), u(t)) \leq 0
   * \end{align}
   *
   * ## Transcription
   * A _transcription_ translates the continuous-time OCP to a discrete-time,
   * finite-dimensional nonlinear program. Aligator allows us to consider
   * transcriptions with implicit discrete dynamics: \begin{aligned}
   *     \min_{\bmx,\bmu}~& J(\bmx, \bmu) = \sum_{i=0}^{N-1} \ell_i(x_i, u_i) +
   * \ell_N(x_N) \\\\
   *     \subjectto  & f(x_i, u_i, x_{i+1}) = 0 \\\\
   *                 & g(x_i, u_i) = 0 \\\\
   *                 & h(x_i, u_i) \leq 0
   * \end{aligned}
   *
   * In aligator, trajectory optimization problems are described using the class
   * TrajOptProblemTpl. Each TrajOptProblemTpl is described by a succession of
   * stages (StageModelTpl) which encompass the set of constraints and the cost
   * function (class CostAbstractTpl) for this stage.
   *
   * Additionally, a TrajOptProblemTpl must provide an initial condition @f$ x_0
   * = \bar{x} @f$, a terminal cost
   * $$
   *    \ell_{\mathrm{f}}(x_N)
   * $$
   * on the terminal state @f$x_N @f$; optionally, a terminal constraint
   * @f$g(x_N) = 0, h(x_N) \leq 0 @f$ on this state may be added.
   *
   * # Stage models
   * A stage model (StageModelTpl) describes a node in the discrete-time optimal
   * control problem: it consists in a running cost function, and a vector of
   * constraints (StageConstraintTpl), the first of which @b must describe
   * system dynamics (through a DynamicsModelTpl).
   *
   * # Example
   *
   * Define and solve an LQR (Python API):
   *
   * @include{lineno} lqr.py
   *
   */
>>>>>>> 2407042a

  /// Initial condition
  xyz::polymorphic<UnaryFunction> init_constraint_;
  /// Stages of the control problem.
  std::vector<xyz::polymorphic<StageModel>> stages_;
  /// Terminal cost.
  xyz::polymorphic<CostAbstract> term_cost_;
  /// Terminal constraints.
  ConstraintStackTpl<Scalar> term_cstrs_;
  /// Dummy, "neutral" control value.
  VectorXs unone_;

  /// @name Constructors with pre-allocated stages
  /// @{

  /// @brief Constructor with a given constraint function of any given type.
  TrajOptProblemTpl(xyz::polymorphic<UnaryFunction> init_constraint,
                    const std::vector<xyz::polymorphic<StageModel>> &stages,
                    xyz::polymorphic<CostAbstract> term_cost);

  /// @brief Constructor for an initial value problem.
  TrajOptProblemTpl(const ConstVectorRef &x0,
                    const std::vector<xyz::polymorphic<StageModel>> &stages,
                    xyz::polymorphic<CostAbstract> term_cost);
  /// @}

  /// @name Constructors without pre-allocated stages
  /// @{

  /// @brief Constructor with a given constraint function of any given type.
  TrajOptProblemTpl(xyz::polymorphic<UnaryFunction> init_constraint,
                    xyz::polymorphic<CostAbstract> term_cost);

  /// @brief Constructor for an initial value problem.
  TrajOptProblemTpl(const ConstVectorRef &x0, const int nu,
                    xyz::polymorphic<Manifold> space,
                    xyz::polymorphic<CostAbstract> term_cost);
  /// @}

  bool initCondIsStateError() const {
    assert(init_cond_is_state_error_ == checkInitCondIsStateError());
    return init_cond_is_state_error_;
  }

  /// @brief Add a stage to the control problem.
  void addStage(const xyz::polymorphic<StageModel> &stage);

  /// @brief Get initial state constraint.
  ConstVectorRef getInitState() const {
    if (!initCondIsStateError()) {
      ALIGATOR_RUNTIME_ERROR(
          "Initial condition is not a StateErrorResidual.\n");
    }
    return static_cast<StateErrorResidual const *>(&*init_constraint_)->target_;
  }

  /// @brief Set initial state constraint.
  void setInitState(const ConstVectorRef &x0) {
    if (!initCondIsStateError()) {
      ALIGATOR_RUNTIME_ERROR(
          "Initial condition is not a StateErrorResidual.\n");
    }
    static_cast<StateErrorResidual *>(&*init_constraint_)->target_ = x0;
  }

  /// @brief Add a terminal constraint for the model.
  ALIGATOR_DEPRECATED void addTerminalConstraint(const StageConstraint &cstr);
  /// @copybrief addTerminalConstraint()
  void addTerminalConstraint(const xyz::polymorphic<StageFunction> &func,
                             const xyz::polymorphic<ConstraintSet> &set) {
    this->term_cstrs_.pushBack(func, set);
  }
  /// @brief Remove all terminal constraints.
  void removeTerminalConstraints() { term_cstrs_.clear(); }

  [[nodiscard]] std::size_t numSteps() const;

  /// @brief Rollout the problem costs, constraints, dynamics, stage per stage.
  Scalar evaluate(const std::vector<VectorXs> &xs,
                  const std::vector<VectorXs> &us, Data &prob_data,
                  std::size_t num_threads = 1) const;

  /**
   * @brief Rollout the problem derivatives, stage per stage.
   *
   * @param xs State sequence
   * @param us Control sequence
   * @param prob_data Problem data
   * @param num_threads Number of threads to use
   * @param compute_second_order Whether to compute second-order derivatives
   */
  void computeDerivatives(const std::vector<VectorXs> &xs,
                          const std::vector<VectorXs> &us, Data &prob_data,
                          std::size_t num_threads = 1,
                          bool compute_second_order = true) const;

  /// @brief Pop out the first StageModel and replace by the supplied one;
  /// updates the supplied problem data (TrajOptDataTpl) object.
  void replaceStageCircular(const xyz::polymorphic<StageModel> &model);

  bool checkIntegrity() const;

<<<<<<< HEAD
private:
  /// Pointer to underlying state error residual
  StateErrorResidual *init_state_error_;
=======
  /// @brief Set a function to initialize the state trajectory.
  //
  /// The class constructor defaults the strategy function to xs_default_init.
  /// @warning Call this set before the solver's setup().
  /// @tparam Callable Functional type convertible to InitializationStrategy.
  ///
  /// @sa initializeSolution()
  template <typename Callable> void setInitializationStrategy(Callable &&func) {
    static_assert(std::is_convertible_v<Callable, InitializationStrategy>);
    this->xs_init_strategy_ = std::forward<Callable>(func);
  }

  /// @brief Execute the initialization strategy to generate an initial
  /// candidate solution to the problem.
  ///
  /// @sa setInitializationStrategy()
  void initializeSolution(std::vector<VectorXs> &xs,
                          std::vector<VectorXs> &us) const {
    xs_init_strategy_(*this, xs);
    us_default_init(*this, us);
  }

  /// @copydoc initializeSolution()
  void initializeSolution(std::vector<VectorXs> &xs, std::vector<VectorXs> &us,
                          std::vector<VectorXs> &vs,
                          std::vector<VectorXs> &lbdas) const {
    const size_t nsteps = numSteps();
    initializeSolution(xs, us);
    // initialize multipliers...
    vs.resize(nsteps + 1);
    lbdas.resize(nsteps + 1);
    lbdas[0].setZero(init_constraint_->nr);
    for (size_t i = 0; i < nsteps; i++) {
      const StageModelTpl<Scalar> &sm = *stages_[i];
      lbdas[i + 1].setZero(sm.ndx2());
      vs[i].setZero(sm.nc());
    }

    if (!term_cstrs_.empty()) {
      vs[nsteps].setZero(term_cstrs_.totalDim());
    }
  }

  /// @copydoc initializeSolution()
  [[nodiscard]] auto initializeSolution() const {
    std::vector<VectorXs> xs, us, vs, lbdas;
    initializeSolution(xs, us, vs, lbdas);
    return std::make_tuple(std::move(xs), std::move(us), std::move(vs),
                           std::move(lbdas));
  }

private:
  InitializationStrategy xs_init_strategy_;

  // Check if the initial state is a StateErrorResidual.
  // Since this is a costly operation (dynamic_cast), we cache the result.
  bool checkInitCondIsStateError() const;
  bool init_cond_is_state_error_ = false;
>>>>>>> 2407042a
};

namespace internal {
template <typename Scalar>
auto problem_last_state_space_helper(const TrajOptProblemTpl<Scalar> &problem) {
  return problem.term_cost_->space;
}

/// Get dimension of problem's last stage/cost function.
template <typename Scalar>
int problem_last_ndx_helper(const TrajOptProblemTpl<Scalar> &problem) {
  return problem_last_state_space_helper(problem)->ndx();
}
} // namespace internal

} // namespace aligator

#ifdef ALIGATOR_ENABLE_TEMPLATE_INSTANTIATION
#include "aligator/core/traj-opt-problem.txx"
#endif<|MERGE_RESOLUTION|>--- conflicted
+++ resolved
@@ -95,64 +95,6 @@
   using InitializationStrategy =
       std::function<void(const Self &, std::vector<VectorXs> &)>;
 
-<<<<<<< HEAD
-  ALIGATOR_DYNAMIC_TYPEDEFS(Scalar);
-=======
-  /**
-   * @page trajoptproblem Trajectory optimization problems
-   * @tableofcontents
-   *
-   * # Trajectory optimization
-   *
-   * The objective of this library is to model and solve optimal control
-   * problems (OCPs) of the form
-   *
-   * \begin{align}
-   *     \min_{x,u}~& \int_0^T \ell(x, u)\, dt + \ell_\mathrm{f}(x(T)) \\\\
-   *     \subjectto  & \\dot x (t) = f(x(t), u(t)) \\\\
-   *                 & g(x(t), u(t)) = 0 \\\\
-   *                 & h(x(t), u(t)) \leq 0
-   * \end{align}
-   *
-   * ## Transcription
-   * A _transcription_ translates the continuous-time OCP to a discrete-time,
-   * finite-dimensional nonlinear program. Aligator allows us to consider
-   * transcriptions with implicit discrete dynamics: \begin{aligned}
-   *     \min_{\bmx,\bmu}~& J(\bmx, \bmu) = \sum_{i=0}^{N-1} \ell_i(x_i, u_i) +
-   * \ell_N(x_N) \\\\
-   *     \subjectto  & f(x_i, u_i, x_{i+1}) = 0 \\\\
-   *                 & g(x_i, u_i) = 0 \\\\
-   *                 & h(x_i, u_i) \leq 0
-   * \end{aligned}
-   *
-   * In aligator, trajectory optimization problems are described using the class
-   * TrajOptProblemTpl. Each TrajOptProblemTpl is described by a succession of
-   * stages (StageModelTpl) which encompass the set of constraints and the cost
-   * function (class CostAbstractTpl) for this stage.
-   *
-   * Additionally, a TrajOptProblemTpl must provide an initial condition @f$ x_0
-   * = \bar{x} @f$, a terminal cost
-   * $$
-   *    \ell_{\mathrm{f}}(x_N)
-   * $$
-   * on the terminal state @f$x_N @f$; optionally, a terminal constraint
-   * @f$g(x_N) = 0, h(x_N) \leq 0 @f$ on this state may be added.
-   *
-   * # Stage models
-   * A stage model (StageModelTpl) describes a node in the discrete-time optimal
-   * control problem: it consists in a running cost function, and a vector of
-   * constraints (StageConstraintTpl), the first of which @b must describe
-   * system dynamics (through a DynamicsModelTpl).
-   *
-   * # Example
-   *
-   * Define and solve an LQR (Python API):
-   *
-   * @include{lineno} lqr.py
-   *
-   */
->>>>>>> 2407042a
-
   /// Initial condition
   xyz::polymorphic<UnaryFunction> init_constraint_;
   /// Stages of the control problem.
@@ -254,11 +196,6 @@
 
   bool checkIntegrity() const;
 
-<<<<<<< HEAD
-private:
-  /// Pointer to underlying state error residual
-  StateErrorResidual *init_state_error_;
-=======
   /// @brief Set a function to initialize the state trajectory.
   //
   /// The class constructor defaults the strategy function to xs_default_init.
@@ -317,7 +254,6 @@
   // Since this is a costly operation (dynamic_cast), we cache the result.
   bool checkInitCondIsStateError() const;
   bool init_cond_is_state_error_ = false;
->>>>>>> 2407042a
 };
 
 namespace internal {

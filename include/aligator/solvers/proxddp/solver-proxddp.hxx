/// @file solver-proxddp.hxx
/// @brief  Implementations for the trajectory optimization algorithm.
/// @copyright Copyright (C) 2022-2023 LAAS-CNRS, INRIA
#pragma once

#include "solver-proxddp.hpp"
#include "aligator/core/lagrangian.hpp"
#include <tracy/Tracy.hpp>
#ifndef NDEBUG
#include <fmt/ostream.h>
#endif

namespace aligator {

template <typename Scalar>
<<<<<<< HEAD
void computeProjectedJacobians(const TrajOptProblemTpl<Scalar> &problem,
                               WorkspaceTpl<Scalar> &workspace) {
  ZoneScoped;
  using ProductOp = ConstraintSetProductTpl<Scalar>;
  auto &sif = workspace.shifted_constraints;

  const TrajOptDataTpl<Scalar> &prob_data = workspace.problem_data;
  const std::size_t N = workspace.nsteps;
  for (std::size_t i = 0; i < N; i++) {
    const StageModelTpl<Scalar> &sm = *problem.stages_[i];
    const StageDataTpl<Scalar> &sd = *prob_data.stage_data[i];
    const auto &sc = workspace.cstr_scalers[i];
    auto &jac = workspace.constraintProjJacobians[i];

    for (std::size_t j = 0; j < sm.numConstraints(); j++) {
      jac(j, 0) = sd.constraint_data[j]->Jx_;
      jac(j, 1) = sd.constraint_data[j]->Ju_;
    }
=======
SolverProxDDP<Scalar>::SolverProxDDP(const Scalar tol, const Scalar mu_init,
                                     const Scalar rho_init,
                                     const std::size_t max_iters,
                                     VerboseLevel verbose,
                                     HessianApprox hess_approx)
    : target_tol_(tol), mu_init(mu_init), rho_init(rho_init), verbose_(verbose),
      hess_approx_(hess_approx), ldlt_algo_choice_(LDLTChoice::DENSE),
      max_iters(max_iters), rollout_max_iters(1), linesearch_(ls_params),
      filter_(0.0, ls_params.alpha_min, ls_params.max_num_steps) {
  ls_params.interp_type = proxsuite::nlp::LSInterpolation::CUBIC;
}

template <typename Scalar>
void SolverProxDDP<Scalar>::linearRollout(const Problem &problem) {
  ALIGATOR_NOMALLOC_BEGIN;
  compute_dir_x0(problem);

  const std::size_t nsteps = workspace_.nsteps;

  for (std::size_t i = 0; i < nsteps; i++) {
    VectorXs &pd_step = workspace_.pd_step_[i + 1];
    const auto ff = results_.getFeedforward(i);
    const auto fb = results_.getFeedback(i);
>>>>>>> e12a198a

    auto Px = jac.blockCol(0);
    auto Pu = jac.blockCol(1);
    auto Lv = sc.applyInverse(workspace.Lvs_[i]);
    workspace.constraintLxCorr[i].noalias() = Px.transpose() * Lv;
    workspace.constraintLuCorr[i].noalias() = Pu.transpose() * Lv;
    const ProductOp &op = workspace.constraintProductOperators[i];
    op.applyNormalConeProjectionJacobian(sif[i], jac.matrix());
    workspace.constraintLxCorr[i].noalias() -= Px.transpose() * Lv;
    workspace.constraintLuCorr[i].noalias() -= Pu.transpose() * Lv;
  }

  if (!problem.term_cstrs_.empty()) {
    auto &jac = workspace.constraintProjJacobians[N];
    const auto &sc = workspace.cstr_scalers[N];
    const auto &cds = prob_data.term_cstr_data;
    for (std::size_t j = 0; j < cds.size(); j++) {
      jac(j, 0) = cds[j]->Jx_;
    }

    auto Px = jac.blockCol(0);
    auto Lv = sc.applyInverse(workspace.Lvs_[N]);
    workspace.constraintLxCorr[N].noalias() = Px.transpose() * Lv;
    const ProductOp &op = workspace.constraintProductOperators[N];
    op.applyNormalConeProjectionJacobian(sif[N], jac.matrix());
    workspace.constraintLxCorr[N].noalias() -= Px.transpose() * Lv;
  }
}

template <typename Scalar>
SolverProxDDPTpl<Scalar>::SolverProxDDPTpl(const Scalar tol,
                                           const Scalar mu_init,
                                           const Scalar rho_init,
                                           const std::size_t max_iters,
                                           VerboseLevel verbose,
                                           HessianApprox hess_approx)
    : target_tol_(tol), mu_init(mu_init), rho_init(rho_init), verbose_(verbose),
      hess_approx_(hess_approx), max_iters(max_iters), rollout_max_iters(1),
      linesearch_(ls_params) {
  ls_params.interp_type = proxsuite::nlp::LSInterpolation::CUBIC;
}

template <typename Scalar>
Scalar SolverProxDDPTpl<Scalar>::tryLinearStep(const Problem &problem,
                                               Workspace &workspace,
                                               const Results &results,
                                               const Scalar alpha) {
  ZoneScoped;

  const std::size_t nsteps = workspace.nsteps;
  assert(results.xs.size() == nsteps + 1);
  assert(results.us.size() == nsteps);
  assert(results.lams.size() == nsteps + 1);
  assert(results.vs.size() == nsteps + 1);

  vectorMultiplyAdd(results.lams, workspace.dlams, workspace.trial_lams, alpha);
  vectorMultiplyAdd(results.vs, workspace.dvs, workspace.trial_vs, alpha);

  for (std::size_t i = 0; i < nsteps; i++) {
    const StageModel &stage = *problem.stages_[i];
    stage.xspace_->integrate(results.xs[i], alpha * workspace.dxs[i],
                             workspace.trial_xs[i]);
    stage.uspace_->integrate(results.us[i], alpha * workspace.dus[i],
                             workspace.trial_us[i]);
  }
  const StageModel &stage = *problem.stages_[nsteps - 1];
  stage.xspace_next_->integrate(results.xs[nsteps],
                                alpha * workspace.dxs[nsteps],
                                workspace.trial_xs[nsteps]);
  TrajOptData &prob_data = workspace.problem_data;
  problem.evaluate(workspace.trial_xs, workspace.trial_us, prob_data);
  prob_data.cost_ = problem.computeTrajectoryCost(prob_data);
  return prob_data.cost_;
}

template <typename Scalar>
void SolverProxDDPTpl<Scalar>::setup(const Problem &problem) {
  workspace_ = Workspace(problem);
  results_ = Results(problem);
  linesearch_.setOptions(ls_params);
<<<<<<< HEAD

  workspace_.configureScalers(problem, mu_penal_, DefaultScaling<Scalar>{});
  linearSolver_ = std::make_unique<gar::ProximalRiccatiSolver<Scalar>>(
      workspace_.lqr_problem);
=======
  filter_.resetFilter(0.0, ls_params.alpha_min, ls_params.max_num_steps);
  workspace_.configureScalers(problem, mu_penal_,
                              applyDefaultScalingStrategy<Scalar>);
>>>>>>> e12a198a
}

/// TODO: REWORK FOR NEW MULTIPLIERS
template <typename Scalar>
void SolverProxDDPTpl<Scalar>::computeMultipliers(
    const Problem &problem, const std::vector<VectorXs> &lams,
    const std::vector<VectorXs> &vs) {
  ZoneScoped;
  using BlkView = BlkMatrix<VectorRef, -1, 1>;

  const TrajOptData &prob_data = workspace_.problem_data;
  const std::size_t nsteps = workspace_.nsteps;

  const std::vector<VectorXs> &lams_prev = workspace_.prev_lams;
  std::vector<VectorXs> &lams_plus = workspace_.lams_plus;
  std::vector<VectorXs> &lams_pdal = workspace_.lams_pdal;

  const std::vector<VectorXs> &vs_prev = workspace_.prev_vs;
  std::vector<VectorXs> &vs_plus = workspace_.vs_plus;
  std::vector<VectorXs> &vs_pdal = workspace_.vs_pdal;

  std::vector<VectorXs> &Lds = workspace_.Lds_;
  std::vector<VectorXs> &Lvs = workspace_.Lvs_;
  std::vector<VectorXs> &shifted_constraints = workspace_.shifted_constraints;

  assert(Lds.size() == lams_prev.size());
  assert(Lds.size() == nsteps + 1);
  assert(Lvs.size() == vs_prev.size());
  assert(Lvs.size() == nsteps + 1);

  // initial constraint
  {
    StageFunctionData &dd = *prob_data.init_data;
    lams_plus[0] = lams_prev[0] + mu_inv() * dd.value_;
    lams_pdal[0] = 2 * lams_plus[0] - lams[0];
    /// TODO: generalize to the other types of initial constraint (non-equality)
    workspace_.dyn_slacks[0] = dd.value_;
    Lds[0] = mu() * (lams_plus[0] - lams[0]);
    ALIGATOR_RAISE_IF_NAN(Lds[0]);
  }

  // loop over the stages
  for (std::size_t i = 0; i < nsteps; i++) {
    const StageModel &stage = *problem.stages_[i];
    const StageData &sd = *prob_data.stage_data[i];
    const StageFunctionData &dd = *sd.dynamics_data;
    const ConstraintStack &cstr_stack = stage.constraints_;
    const CstrProximalScaler &scaler = workspace_.cstr_scalers[i];

    assert(vs[i].size() == stage.nc());
    assert(lams[i + 1].size() == stage.ndx2());

    // 1. compute shifted dynamics error
    workspace_.dyn_slacks[i + 1] = dd.value_;
    lams_plus[i + 1] = lams_prev[i + 1] + mu_inv() * dd.value_;
    lams_pdal[i + 1] = 2 * lams_plus[i + 1] - lams[i + 1];
    Lds[i + 1] = mu() * (lams_plus[i + 1] - lams[i + 1]);
    ALIGATOR_RAISE_IF_NAN(Lds[i + 1]);

    // 2. use product constraint operator
    // to compute the new multiplier estimates
    const ConstraintSetProductTpl<Scalar> &op =
        workspace_.constraintProductOperators[i];

    // fill in shifted constraints buffer
    BlkView scvView(shifted_constraints[i], cstr_stack.dims());
    for (size_t j = 0; j < cstr_stack.size(); j++) {
      const StageFunctionData &cd = *sd.constraint_data[j];
      scvView[j] = cd.value_;
    }
    shifted_constraints[i] += scaler.apply(vs_prev[i]);
    op.normalConeProjection(shifted_constraints[i], vs_plus[i]);
    op.computeActiveSet(shifted_constraints[i],
                        workspace_.active_constraints[i]);
    Lvs[i] = vs_plus[i];
    Lvs[i].noalias() -= scaler.apply(vs[i]);
    vs_plus[i] = scaler.applyInverse(vs_plus[i]);
    assert(Lvs[i].size() == stage.nc());
    ALIGATOR_RAISE_IF_NAN(Lvs[i]);
  }

  if (!problem.term_cstrs_.empty()) {
    assert(problem.term_cstrs_.size() == prob_data.term_cstr_data.size());
    const ConstraintStack &cstr_stack = problem.term_cstrs_;
    const CstrProximalScaler &scaler = workspace_.cstr_scalers[nsteps];

    const ConstraintSetProductTpl<Scalar> &op =
        workspace_.constraintProductOperators[nsteps];

    BlkView scvView(shifted_constraints[nsteps], cstr_stack.dims());
    for (size_t j = 0; j < cstr_stack.size(); j++) {
      const StageFunctionData &cd = *prob_data.term_cstr_data[j];
      scvView[j] = cd.value_;
    }
    shifted_constraints[nsteps] += scaler.apply(vs_prev[nsteps]);
    op.normalConeProjection(shifted_constraints[nsteps], vs_plus[nsteps]);
    op.computeActiveSet(shifted_constraints[nsteps],
                        workspace_.active_constraints[nsteps]);
    Lvs[nsteps] = vs_plus[nsteps];
    Lvs[nsteps].noalias() -= scaler.apply(vs[nsteps]);
    vs_plus[nsteps] = scaler.applyInverse(vs_plus[nsteps]);
    assert(Lvs[nsteps].size() == cstr_stack.totalDim());
    ALIGATOR_RAISE_IF_NAN(Lvs[nsteps]);
  }
}

template <typename Scalar>
Scalar SolverProxDDPTpl<Scalar>::tryNonlinearRollout(const Problem &problem,
                                                     const Scalar alpha) {
  ZoneScoped;
  using ExplicitDynData = ExplicitDynamicsDataTpl<Scalar>;
  using gar::StageFactor;

  const std::size_t nsteps = workspace_.nsteps;
  std::vector<VectorXs> &xs = workspace_.trial_xs;
  std::vector<VectorXs> &us = workspace_.trial_us;
  std::vector<VectorXs> &vs = workspace_.trial_vs;
  std::vector<VectorXs> &lams = workspace_.trial_lams;
  std::vector<VectorXs> &dxs = workspace_.dxs;
  std::vector<VectorXs> &dus = workspace_.dus;
  std::vector<VectorXs> &dvs = workspace_.dvs;
  std::vector<VectorXs> &dlams = workspace_.dlams;

  const std::vector<VectorXs> &lams_prev = workspace_.prev_lams;
  std::vector<VectorXs> &dyn_slacks = workspace_.dyn_slacks;
  TrajOptData &prob_data = workspace_.problem_data;

  {
    const StageModel &stage = *problem.stages_[0];
    // use lams[0] as a tmp var for alpha * dx0
    lams[0] = alpha * dxs[0];
    stage.xspace().integrate(results_.xs[0], lams[0], xs[0]);
    lams[0] = results_.lams[0] + alpha * workspace_.dlams[0];

    ALIGATOR_RAISE_IF_NAN_NAME(xs[0], fmt::format("xs[{:d}]", 0));
  }

  for (std::size_t t = 0; t < nsteps; t++) {
    const StageModel &stage = *problem.stages_[t];
    StageData &data = *prob_data.stage_data[t];

    const StageFactor<Scalar> &fac = linearSolver_->datas[t];
    ConstVectorRef kff = fac.ff[0];
    ConstVectorRef zff = fac.ff[1];
    ConstVectorRef lff = fac.ff[2];
    ConstMatrixRef Kfb = fac.fb.blockRow(0);
    ConstMatrixRef Zfb = fac.fb.blockRow(1);
    ConstMatrixRef Lfb = fac.fb.blockRow(2);

    dus[t] = alpha * kff;
    dus[t].noalias() += Kfb * dxs[t];
    stage.uspace().integrate(results_.us[t], dus[t], us[t]);

    dvs[t] = alpha * zff;
    dvs[t].noalias() += Zfb * dxs[t];
    vs[t] = results_.vs[t] + dvs[t];

    dlams[t + 1] = alpha * lff;
    dlams[t + 1].noalias() += Lfb * dxs[t];
    lams[t + 1] = results_.lams[t + 1] + dlams[t + 1];

    stage.evaluate(xs[t], us[t], xs[t + 1], data);

    // compute desired multiple-shooting gap from the multipliers
    dyn_slacks[t] = mu() * (lams_prev[t + 1] - lams[t + 1]);

    DynamicsData &dd = *data.dynamics_data;

    if (!stage.has_dyn_model() || stage.dyn_model().is_explicit()) {
      ExplicitDynData &exp_dd = static_cast<ExplicitDynData &>(dd);
      stage.xspace_next().integrate(exp_dd.xnext_, dyn_slacks[t], xs[t + 1]);
      // at xs[i+1], the dynamics gap = the slack dyn_slack[i].
      exp_dd.value_ = -dyn_slacks[t];
    } else {
      forwardDynamics<Scalar>::run(stage.dyn_model(), xs[t], us[t], dd,
                                   xs[t + 1], dyn_slacks[t], rollout_max_iters);
    }

    stage.xspace_next().difference(results_.xs[t + 1], xs[t + 1], dxs[t + 1]);

    ALIGATOR_RAISE_IF_NAN_NAME(xs[t + 1], fmt::format("xs[{:d}]", t + 1));
    ALIGATOR_RAISE_IF_NAN_NAME(us[t], fmt::format("us[{:d}]", t));
    ALIGATOR_RAISE_IF_NAN_NAME(lams[t + 1], fmt::format("lams[{:d}]", t + 1));
  }

  // TERMINAL NODE
  problem.term_cost_->evaluate(xs[nsteps], problem.unone_,
                               *prob_data.term_cost_data);

  for (std::size_t k = 0; k < problem.term_cstrs_.size(); ++k) {
    const ConstraintType &tc = problem.term_cstrs_[k];
    StageFunctionData &td = *prob_data.term_cstr_data[k];
    tc.func->evaluate(xs[nsteps], problem.unone_, xs[nsteps], td);
  }

  // update multiplier
  if (!problem.term_cstrs_.empty()) {
    const StageFactor<Scalar> &fac = linearSolver_->datas[nsteps];
    ConstVectorRef zff = fac.ff[1];
    ConstMatrixRef Zfb = fac.fb.blockRow(1);

    dvs[nsteps] = alpha * zff;
    dvs[nsteps].noalias() += Zfb * dxs[nsteps];
    vs[nsteps] = results_.vs[nsteps] + dvs[nsteps];
  }

  prob_data.cost_ = problem.computeTrajectoryCost(prob_data);
  return prob_data.cost_;
}

template <typename Scalar>
bool SolverProxDDPTpl<Scalar>::run(const Problem &problem,
                                   const std::vector<VectorXs> &xs_init,
                                   const std::vector<VectorXs> &us_init,
                                   const std::vector<VectorXs> &lams_init) {
  ZoneScoped;
  if (!workspace_.isInitialized() || !results_.isInitialized()) {
    ALIGATOR_RUNTIME_ERROR("workspace and results were not allocated yet!");
  }

  check_trajectory_and_assign(problem, xs_init, us_init, results_.xs,
                              results_.us);
  if (lams_init.size() == results_.lams.size()) {
    for (std::size_t i = 0; i < lams_init.size(); i++) {
      long size = std::min(lams_init[i].rows(), results_.lams[i].rows());
      results_.lams[i].head(size) = lams_init[i].head(size);
    }
  }

  if (force_initial_condition_) {
    workspace_.trial_xs[0] = problem.getInitState();
    workspace_.trial_lams[0].setZero();
  }

  logger.active = (verbose_ > 0);
  logger.printHeadline();

  setAlmPenalty(mu_init);
  setRho(rho_init);

  workspace_.prev_xs = results_.xs;
  workspace_.prev_us = results_.us;
  workspace_.prev_vs = results_.vs;
  workspace_.prev_lams = results_.lams;

  inner_tol_ = inner_tol0;
  prim_tol_ = prim_tol0;
  updateTolsOnFailure();

  inner_tol_ = std::max(inner_tol_, target_tol_);
  prim_tol_ = std::max(prim_tol_, target_tol_);

  bool &conv = results_.conv = false;

  results_.al_iter = 0;
  results_.num_iters = 0;
  std::size_t &al_iter = results_.al_iter;
  while ((al_iter < max_al_iters) && (results_.num_iters < max_iters)) {
    bool inner_conv = innerLoop(problem);
    if (!inner_conv) {
      al_iter++;
      break;
    }

    // accept primal updates
    workspace_.prev_xs = results_.xs;
    workspace_.prev_us = results_.us;

    if (results_.prim_infeas <= prim_tol_) {
      updateTolsOnSuccess();

      switch (multiplier_update_mode) {
      case MultiplierUpdateMode::NEWTON:
        workspace_.prev_vs = results_.vs;
        workspace_.prev_lams = results_.lams;
        break;
      case MultiplierUpdateMode::PRIMAL:
        workspace_.prev_vs = workspace_.vs_plus;
        workspace_.prev_lams = workspace_.lams_plus;
        break;
      case MultiplierUpdateMode::PRIMAL_DUAL:
        workspace_.prev_vs = workspace_.vs_pdal;
        workspace_.prev_lams = workspace_.lams_pdal;
        break;
      default:
        break;
      }

      Scalar criterion = std::max(results_.dual_infeas, results_.prim_infeas);
      if (criterion <= target_tol_) {
        conv = true;
        break;
      }
    } else {
      Scalar old_mu = mu_penal_;
      bclUpdateAlmPenalty();
      updateTolsOnFailure();
      if (math::scalar_close(old_mu, mu_penal_)) {
        // reset penalty to initial value
        setAlmPenalty(mu_init);
      }
    }
    rho_penal_ *= bcl_params.rho_update_factor;

    inner_tol_ = std::max(inner_tol_, 0.01 * target_tol_);
    prim_tol_ = std::max(prim_tol_, target_tol_);

    al_iter++;
  }

  logger.finish(conv);
  return conv;
}

template <typename Scalar>
Scalar SolverProxDDPTpl<Scalar>::forwardPass(const Problem &problem,
                                             const Scalar alpha) {
  ZoneScoped;
  switch (rollout_type_) {
  case RolloutType::LINEAR:
    tryLinearStep(problem, workspace_, results_, alpha);
    break;
  case RolloutType::NONLINEAR:
    tryNonlinearRollout(problem, alpha);
    break;
  default:
    assert(false && "unknown RolloutType!");
    break;
  }
  computeMultipliers(problem, workspace_.trial_lams, workspace_.trial_vs);
  return PDALFunction<Scalar>::evaluate(mu(), problem, workspace_.trial_lams,
                                        workspace_.trial_vs, workspace_);
}

template <typename Scalar>
bool SolverProxDDPTpl<Scalar>::innerLoop(const Problem &problem) {
  ZoneScoped;

  auto merit_eval_fun = [&](Scalar a0) -> Scalar {
    return forwardPass(problem, a0);
  };

  auto pair_eval_fun = [&](Scalar a0) -> std::pair<Scalar, Scalar> {
    std::pair<Scalar, Scalar> fpair;
    fpair.first = forwardPass(problem, a0);
    computeInfeasibilities(problem);
    fpair.second = results_.prim_infeas;
    return fpair;
  };

  LogRecord iter_log;

  std::size_t &iter = results_.num_iters;
  results_.traj_cost_ =
      problem.evaluate(results_.xs, results_.us, workspace_.problem_data);
  computeMultipliers(problem, results_.lams, results_.vs);
  results_.merit_value_ = PDALFunction<Scalar>::evaluate(
      mu(), problem, results_.lams, results_.vs, workspace_);

  for (; iter < max_iters; iter++) {
    // ASSUMPTION: last evaluation in previous iterate
    // was during linesearch, at the current candidate solution (x,u).
    /// TODO: make this smarter using e.g. some caching mechanism
    problem.computeDerivatives(results_.xs, results_.us,
                               workspace_.problem_data);
    const Scalar phi0 = results_.merit_value_;

    LagrangianDerivatives<Scalar>::compute(problem, workspace_.problem_data,
                                           results_.lams, results_.vs,
                                           workspace_.Lxs_, workspace_.Lus_);
    if (force_initial_condition_) {
      workspace_.Lxs_[0].setZero();
      workspace_.Lds_[0].setZero();
    }
    computeInfeasibilities(problem);
    computeCriterion();

    // exit if either the subproblem or overall problem converged
    Scalar outer_crit = std::max(results_.dual_infeas, results_.prim_infeas);
    if ((workspace_.inner_criterion <= inner_tol_) ||
        (outer_crit <= target_tol_))
      return true;

    computeProjectedJacobians(problem, workspace_);
    initializeRegularization();
    updateLQSubproblem();
    // TODO: supply a penalty weight matrix for constraints
    linearSolver_->backward(mu(), DefaultScaling<Scalar>::scale * mu());

    linearSolver_->forward(workspace_.dxs, workspace_.dus, workspace_.dvs,
                           workspace_.dlams);
    updateGains();

#ifndef NDEBUG
    // TODO: log this properly instead
    auto kktErr = lqrComputeKktError(
        workspace_.lqr_problem, workspace_.dxs, workspace_.dus, workspace_.dvs,
        workspace_.dlams, mu(), DefaultScaling<Scalar>::scale * mu(),
        std::nullopt, false);
    fmt::print("LQ subproblem errors: ({:.3e})\n", fmt::join(kktErr, ","));
#endif

    if (force_initial_condition_) {
      workspace_.dxs[0].setZero();
      workspace_.dlams[0].setZero();
    }
    Scalar dphi0 = PDALFunction<Scalar>::directionalDerivative(
        mu(), problem, results_.lams, results_.vs, workspace_);
    ALIGATOR_RAISE_IF_NAN(dphi0);

    // check if we can early stop
    if (std::abs(dphi0) <= ls_params.dphi_thresh)
      return true;

    // otherwise continue linesearch
    Scalar alpha_opt = 1;
    Scalar phi_new;

    switch (sa_strategy) {
    case StepAcceptanceStrategy::LINESEARCH:
      phi_new = linesearch_.run(merit_eval_fun, phi0, dphi0, alpha_opt);
      break;
    case StepAcceptanceStrategy::FILTER:
      phi_new = filter_.run(pair_eval_fun, alpha_opt);
      break;
    default:
      assert(false && "unknown StepAcceptanceStrategy!");
      break;
    }

    // accept the step
    results_.xs = workspace_.trial_xs;
    results_.us = workspace_.trial_us;
    results_.vs = workspace_.trial_vs;
    results_.lams = workspace_.trial_lams;
    results_.traj_cost_ = workspace_.problem_data.cost_;
    results_.merit_value_ = phi_new;
    ALIGATOR_RAISE_IF_NAN_NAME(alpha_opt, "alpha_opt");
    ALIGATOR_RAISE_IF_NAN_NAME(results_.merit_value_, "results.merit_value");
    ALIGATOR_RAISE_IF_NAN_NAME(results_.traj_cost_, "results.traj_cost");

    iter_log.iter = iter + 1;
    iter_log.al_iter = results_.al_iter + 1;
    iter_log.xreg = xreg_;
    iter_log.inner_crit = workspace_.inner_criterion;
    iter_log.prim_err = results_.prim_infeas;
    iter_log.dual_err = results_.dual_infeas;
    iter_log.step_size = alpha_opt;
    iter_log.dphi0 = dphi0;
    iter_log.merit = phi_new;
    iter_log.dM = phi_new - phi0;
    iter_log.mu = mu();

    if (alpha_opt <= ls_params.alpha_min) {
      if (xreg_ >= reg_max)
        return false;
      increaseRegularization();
    }
    invokeCallbacks(workspace_, results_);
    logger.log(iter_log);

    xreg_last_ = xreg_;
  }
  return false;
}

template <typename Scalar>
void SolverProxDDPTpl<Scalar>::computeInfeasibilities(const Problem &problem) {
  ALIGATOR_NOMALLOC_BEGIN;
  ZoneScoped;
  const std::size_t nsteps = workspace_.nsteps;

  std::vector<VectorXs> &vs_plus = workspace_.vs_plus;
  std::vector<VectorXs> &vs_prev = workspace_.prev_vs;
  std::vector<VectorXs> &stage_infeas = workspace_.stage_infeasibilities;

  // compute infeasibility of all stage constraints
  for (std::size_t i = 0; i < nsteps; i++) {
    const CstrProximalScaler &scaler = workspace_.cstr_scalers[i];
    stage_infeas[i] = vs_plus[i] - vs_prev[i];
    stage_infeas[i] = scaler.apply(stage_infeas[i]);

    workspace_.stage_cstr_violations[long(i)] =
        math::infty_norm(stage_infeas[i]);
  }

  // compute infeasibility of terminal constraints
  if (!problem.term_cstrs_.empty()) {
    const CstrProximalScaler &scaler = workspace_.cstr_scalers[nsteps];
    stage_infeas[nsteps] = vs_plus[nsteps] - vs_prev[nsteps];
    stage_infeas[nsteps] = scaler.apply(stage_infeas[nsteps]);

    workspace_.stage_cstr_violations[long(nsteps)] =
        math::infty_norm(stage_infeas[nsteps]);
  }

  results_.prim_infeas = std::max(math::infty_norm(stage_infeas),
                                  math::infty_norm(workspace_.dyn_slacks));

  ALIGATOR_NOMALLOC_END;
}

template <typename Scalar> void SolverProxDDPTpl<Scalar>::computeCriterion() {
  ALIGATOR_NOMALLOC_BEGIN;
  ZoneScoped;
  const std::size_t nsteps = workspace_.nsteps;

  workspace_.stage_inner_crits.setZero();

  for (std::size_t i = 0; i < nsteps; i++) {
    Scalar rx = math::infty_norm(workspace_.Lxs_[i]);
    Scalar ru = math::infty_norm(workspace_.Lus_[i]);
    Scalar rd = math::infty_norm(workspace_.Lds_[i]);
    Scalar rc = math::infty_norm(workspace_.Lvs_[i]);

    workspace_.stage_inner_crits[long(i)] = std::max({rx, ru, rd, rc});
    workspace_.state_dual_infeas[long(i)] = rx;
    workspace_.control_dual_infeas[long(i)] = ru;
  }
  Scalar rx = math::infty_norm(workspace_.Lxs_[nsteps]);
  Scalar rc = math::infty_norm(workspace_.Lvs_[nsteps]);
  workspace_.state_dual_infeas[long(nsteps)] = rx;
  workspace_.stage_inner_crits[long(nsteps)] = std::max(rx, rc);

  workspace_.inner_criterion = math::infty_norm(workspace_.stage_inner_crits);
  results_.dual_infeas =
      std::max(math::infty_norm(workspace_.state_dual_infeas),
               math::infty_norm(workspace_.control_dual_infeas));
  ALIGATOR_NOMALLOC_END;
}

template <typename Scalar> void SolverProxDDPTpl<Scalar>::updateLQSubproblem() {
  ALIGATOR_NOMALLOC_BEGIN;
  ZoneScoped;
  LQProblem &prob = workspace_.lqr_problem;
  const TrajOptData &pd = workspace_.problem_data;

  using gar::LQRKnotTpl;

  size_t N = (size_t)prob.horizon();
  assert(N == workspace_.nsteps);

  for (size_t t = 0; t < N; t++) {
    const StageData &sd = *pd.stage_data[t];
    LQRKnotTpl<Scalar> &knot = prob.stages[t];
    const StageFunctionData &dd = *sd.dynamics_data;
    const CostData &cd = *sd.cost_data;
    uint nx = knot.nx;
    uint nu = knot.nu;
    uint nc = knot.nc;

    knot.A = dd.Jx_;
    knot.B = dd.Ju_;
    knot.E = dd.Jy_;
    knot.f = workspace_.Lds_[t + 1];

    knot.Q = cd.Lxx_;
    knot.S = cd.Lxu_;
    knot.R = cd.Luu_;
    knot.q = workspace_.Lxs_[t];
    knot.r = workspace_.Lus_[t];

    knot.Q.diagonal().array() += xreg_;
    knot.R.diagonal().array() += ureg_;

    // dynamics hessians
    if (hess_approx_ == HessianApprox::EXACT) {
      knot.Q += dd.Hxx_;
      knot.S += dd.Hxu_;
      knot.R += dd.Huu_;
    }

    // TODO: handle the bloody constraints
    assert(knot.nc == workspace_.constraintProjJacobians[t].rows());
    knot.C.topRows(nc) = workspace_.constraintProjJacobians[t].blockCol(0);
    knot.D.topRows(nc) = workspace_.constraintProjJacobians[t].blockCol(1);
    knot.d.head(nc) = workspace_.Lvs_[t];

    // correct right-hand side
    knot.q.head(nx) += workspace_.constraintLxCorr[t];
    knot.r.head(nu) += workspace_.constraintLuCorr[t];
  }

  {
    LQRKnotTpl<Scalar> &knot = prob.stages[N];
    const CostData &tcd = *pd.term_cost_data;
    knot.Q = tcd.Lxx_;
    knot.Q.diagonal().array() += xreg_;
    knot.q = workspace_.Lxs_[N];
    knot.C = workspace_.constraintProjJacobians[N].blockCol(0);
    knot.d = workspace_.Lvs_[N];
    // correct right-hand side
    knot.q += workspace_.constraintLxCorr[N];
  }

  const StageFunctionData &id = *pd.init_data;
  prob.G0 = id.Jx_;
  prob.g0.noalias() = workspace_.Lds_[0];

  LQRKnotTpl<Scalar> &model = prob.stages[0];
  model.Q += id.Hxx_;
  ALIGATOR_NOMALLOC_END;
}

} // namespace aligator<|MERGE_RESOLUTION|>--- conflicted
+++ resolved
@@ -13,7 +13,6 @@
 namespace aligator {
 
 template <typename Scalar>
-<<<<<<< HEAD
 void computeProjectedJacobians(const TrajOptProblemTpl<Scalar> &problem,
                                WorkspaceTpl<Scalar> &workspace) {
   ZoneScoped;
@@ -32,31 +31,6 @@
       jac(j, 0) = sd.constraint_data[j]->Jx_;
       jac(j, 1) = sd.constraint_data[j]->Ju_;
     }
-=======
-SolverProxDDP<Scalar>::SolverProxDDP(const Scalar tol, const Scalar mu_init,
-                                     const Scalar rho_init,
-                                     const std::size_t max_iters,
-                                     VerboseLevel verbose,
-                                     HessianApprox hess_approx)
-    : target_tol_(tol), mu_init(mu_init), rho_init(rho_init), verbose_(verbose),
-      hess_approx_(hess_approx), ldlt_algo_choice_(LDLTChoice::DENSE),
-      max_iters(max_iters), rollout_max_iters(1), linesearch_(ls_params),
-      filter_(0.0, ls_params.alpha_min, ls_params.max_num_steps) {
-  ls_params.interp_type = proxsuite::nlp::LSInterpolation::CUBIC;
-}
-
-template <typename Scalar>
-void SolverProxDDP<Scalar>::linearRollout(const Problem &problem) {
-  ALIGATOR_NOMALLOC_BEGIN;
-  compute_dir_x0(problem);
-
-  const std::size_t nsteps = workspace_.nsteps;
-
-  for (std::size_t i = 0; i < nsteps; i++) {
-    VectorXs &pd_step = workspace_.pd_step_[i + 1];
-    const auto ff = results_.getFeedforward(i);
-    const auto fb = results_.getFeedback(i);
->>>>>>> e12a198a
 
     auto Px = jac.blockCol(0);
     auto Pu = jac.blockCol(1);
@@ -95,6 +69,7 @@
                                            HessianApprox hess_approx)
     : target_tol_(tol), mu_init(mu_init), rho_init(rho_init), verbose_(verbose),
       hess_approx_(hess_approx), max_iters(max_iters), rollout_max_iters(1),
+      filter_(0.0, ls_params.alpha_min, ls_params.max_num_steps),
       linesearch_(ls_params) {
   ls_params.interp_type = proxsuite::nlp::LSInterpolation::CUBIC;
 }
@@ -137,16 +112,11 @@
   workspace_ = Workspace(problem);
   results_ = Results(problem);
   linesearch_.setOptions(ls_params);
-<<<<<<< HEAD
 
   workspace_.configureScalers(problem, mu_penal_, DefaultScaling<Scalar>{});
   linearSolver_ = std::make_unique<gar::ProximalRiccatiSolver<Scalar>>(
       workspace_.lqr_problem);
-=======
   filter_.resetFilter(0.0, ls_params.alpha_min, ls_params.max_num_steps);
-  workspace_.configureScalers(problem, mu_penal_,
-                              applyDefaultScalingStrategy<Scalar>);
->>>>>>> e12a198a
 }
 
 /// TODO: REWORK FOR NEW MULTIPLIERS

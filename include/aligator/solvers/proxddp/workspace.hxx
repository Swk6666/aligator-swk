--- conflicted
+++ resolved
@@ -71,12 +71,8 @@
 
   // initial condition
   long nc0 = (long)problem.init_constraint_->nr;
-<<<<<<< HEAD
   lqr_problem.~LqrProblemType();
   new (&lqr_problem) LqrProblemType(knots, nc0);
-=======
-  lqr_problem = LqrProblemType(knots, nc0);
->>>>>>> 2407042a
   std::tie(dxs, dus, dvs, dlams) =
       gar::lqrInitializeSolution(lqr_problem); // lqr subproblem variables
   Lxs = dxs;
@@ -122,17 +118,11 @@
   stage_infeasibilities = trial_vs;
 
   shifted_constraints = prev_vs;
-<<<<<<< HEAD
   rotate_vec_left(lqr_problem.stages, 0, 1);
   // move assignment, will perform a copy if necessary
   lqr_problem.stages[nsteps - 1] =
       KnotType(uint(stage.ndx1()), uint(stage.nu()), uint(stage.nc()),
                lqr_problem.get_allocator());
-=======
-  rotate_vec_left(knots, 0, 1);
-  knots[nsteps - 1] = gar::LqrKnotTpl<double>(
-      uint(stage.ndx1()), uint(stage.nu()), uint(stage.nc()));
->>>>>>> 2407042a
 
   rotate_vec_left(cstr_product_sets, 0, 1);
   cstr_product_sets[nsteps - 1] =
@@ -144,11 +134,6 @@
   active_constraints[nsteps - 1].setZero(stage.nc());
 
   // initial condition
-<<<<<<< HEAD
-=======
-  long nc0 = (long)problem.init_constraint_->nr;
-  lqr_problem = LqrProblemType(knots, nc0);
->>>>>>> 2407042a
   std::tie(dxs, dus, dvs, dlams) =
       gar::lqrInitializeSolution(lqr_problem); // lqr subproblem variables
 

/// @file solver-proxddp.hxx
/// @brief  Implementations for the trajectory optimization algorithm.
/// @copyright Copyright (C) 2022-2023 LAAS-CNRS, INRIA
#pragma once

#include "proxddp/core/solver-proxddp.hpp"
#include "proxddp/core/linalg.hpp"
#include "proxddp/helpers/linesearch-callback.hpp"
#ifndef NDEBUG
#include <fmt/ostream.h>
#endif

namespace proxddp {

static const std::string LS_DEBUG_KEY = "ls_debug";

template <typename Scalar>
SolverProxDDP<Scalar>::SolverProxDDP(const Scalar tol, const Scalar mu_init,
                                     const Scalar rho_init,
                                     const std::size_t max_iters,
                                     VerboseLevel verbose,
                                     HessianApprox hess_approx)
    : target_tol_(tol), mu_init(mu_init), rho_init(rho_init), verbose_(verbose),
      hess_approx_(hess_approx), ldlt_algo_choice_(LDLTChoice::DENSE),
      max_iters(max_iters), linesearch_(ls_params) {
  ls_params.interp_type = proxnlp::LSInterpolation::CUBIC;
  auto cb = std::make_shared<LinesearchCallback<Scalar>>();
  registerCallback(LS_DEBUG_KEY, cb);
}

template <typename Scalar>
void SolverProxDDP<Scalar>::linearRollout(const Problem &problem,
                                          Workspace &workspace,
                                          const Results &results) const {
  PROXDDP_NOMALLOC_BEGIN;
  compute_dir_x0(problem, workspace, results);

  const std::size_t nsteps = workspace.nsteps;

  for (std::size_t i = 0; i < nsteps; i++) {
    VectorXs &pd_step = workspace.pd_step_[i + 1];
    const auto ff = results.getFeedforward(i);
    const auto fb = results.getFeedback(i);

    pd_step = ff;
    pd_step.noalias() += fb * workspace.dxs[i];
  }
  if (!problem.term_cstrs_.empty()) {
    const auto ff = results.getFeedforward(nsteps);
    const auto fb = results.getFeedback(nsteps);
    VectorRef &dlam = workspace.dlams.back();
    dlam = ff;
    dlam.noalias() += fb * workspace.dxs[nsteps];
  }
  PROXDDP_NOMALLOC_END;
}

template <typename Scalar>
Scalar SolverProxDDP<Scalar>::forward_linear_impl(const Problem &problem,
                                                  Workspace &workspace,
                                                  const Results &results,
                                                  const Scalar alpha) const {

  const std::size_t nsteps = workspace.nsteps;

  for (std::size_t i = 0; i < results.lams.size(); i++) {
    workspace.trial_lams[i] = results.lams[i];
    workspace.trial_lams[i] += alpha * workspace.dlams[i];
  }

  for (std::size_t i = 0; i < nsteps; i++) {
    const StageModel &stage = *problem.stages_[i];
    stage.xspace_->integrate(results.xs[i], alpha * workspace.dxs[i],
                             workspace.trial_xs[i]);
    stage.uspace_->integrate(results.us[i], alpha * workspace.dus[i],
                             workspace.trial_us[i]);
  }
  const StageModel &stage = *problem.stages_[nsteps - 1];
  stage.xspace_next_->integrate(results.xs[nsteps],
                                alpha * workspace.dxs[nsteps],
                                workspace.trial_xs[nsteps]);
  TrajOptData &prob_data = workspace.problem_data;
  problem.evaluate(workspace.trial_xs, workspace.trial_us, prob_data);
  prob_data.cost_ = problem.computeTrajectoryCost(prob_data);
  return prob_data.cost_;
}

template <typename Scalar>
void SolverProxDDP<Scalar>::compute_dir_x0(const Problem &problem,
                                           Workspace &workspace,
                                           const Results &results) const {
  PROXDDP_NOMALLOC_BEGIN;
  // compute direction dx0
  const VParams &vp = workspace.value_params[0];
  const FunctionData &init_data = workspace.problem_data.getInitData();
  const int ndual0 = problem.init_state_error_->nr;
  const int ndx0 = problem.init_state_error_->ndx1;
  const VectorXs &lampl0 = workspace.lams_plus[0];
  const VectorXs &lamin0 = results.lams[0];
  const CostData &proxdata0 = *workspace.prox_datas[0];
  MatrixXs &kkt_mat = workspace.kkt_mats_[0];
  VectorRef kkt_rhs = workspace.kkt_rhs_[0].col(0);
  VectorRef kktx = kkt_rhs.head(ndx0);
  assert(kkt_rhs.size() == ndx0 + ndual0);
  assert(kkt_mat.cols() == ndx0 + ndual0);

  if (force_initial_condition_) {
    workspace.pd_step_[0].setZero();
    workspace.trial_lams[0].setZero();
    kkt_rhs.setZero();

  } else {
    auto kktl = kkt_rhs.tail(ndual0);
    kktx = vp.Vx_;
    kktx.noalias() += init_data.Jx_.transpose() * lamin0;
    kktl = mu() * (lampl0 - lamin0);

    auto kkt_xx = kkt_mat.topLeftCorner(ndx0, ndx0);
    kkt_xx = vp.Vxx_ + init_data.Hxx_;
    if (rho() > 0)
      kkt_xx += rho() * proxdata0.Lxx_;

    kkt_mat.topRightCorner(ndx0, ndual0) = init_data.Jx_.transpose();
    kkt_mat.bottomLeftCorner(ndual0, ndx0) = init_data.Jx_;
    kkt_mat.bottomRightCorner(ndual0, ndual0).diagonal().array() = -mu();
    typename Workspace::LDLT &ldlt = *workspace.ldlts_[0];
    PROXDDP_NOMALLOC_END;
    ldlt.compute(kkt_mat);
    iterative_refinement_impl<Scalar>::run(
        ldlt, kkt_mat, kkt_rhs, workspace.kkt_resdls_[0], workspace.pd_step_[0],
        refinement_threshold_, max_refinement_steps_);
    PROXDDP_NOMALLOC_BEGIN;
  }
  PROXDDP_NOMALLOC_END;
}

template <typename Scalar>
void SolverProxDDP<Scalar>::setup(const Problem &problem) {
  workspace_ = Workspace(problem, ldlt_algo_choice_);
  results_ = Results(problem);
  linesearch_.setOptions(ls_params);

  prox_penalties_.clear();
  const std::size_t nsteps = workspace_.nsteps;
  for (std::size_t i = 0; i < nsteps; i++) {
    const StageModel &sm = *problem.stages_[i];
    prox_penalties_.emplace_back(sm.xspace_, sm.uspace_, workspace_.prev_xs[i],
                                 workspace_.prev_us[i], false);
    if (i == nsteps - 1) {
      prox_penalties_.emplace_back(sm.xspace_next_, sm.uspace_,
                                   workspace_.prev_xs[nsteps], problem.unone_,
                                   true);
    }
  }

  for (std::size_t i = 0; i < nsteps; i++) {
    workspace_.prox_datas.push_back(
        std::make_shared<ProxData>(&prox_penalties_[i]));
    if (i == nsteps - 1) {
      workspace_.prox_datas.push_back(
          std::make_shared<ProxData>(&prox_penalties_[nsteps]));
    }
  }
}

template <typename Scalar>
void SolverProxDDP<Scalar>::computeProxTerms(const std::vector<VectorXs> &xs,
                                             const std::vector<VectorXs> &us,
                                             Workspace &workspace) const {
  const std::size_t nsteps = workspace.nsteps;
  for (std::size_t i = 0; i < nsteps; i++) {
    prox_penalties_[i].evaluate(xs[i], us[i], *workspace.prox_datas[i]);
  }
  prox_penalties_[nsteps].evaluate(xs[nsteps], us[nsteps - 1],
                                   *workspace.prox_datas[nsteps]);
}

template <typename Scalar>
void SolverProxDDP<Scalar>::computeProxDerivatives(
    const std::vector<VectorXs> &xs, const std::vector<VectorXs> &us,
    Workspace &workspace) const {
  const std::size_t nsteps = workspace.nsteps;
  for (std::size_t i = 0; i < nsteps; i++) {
    prox_penalties_[i].computeGradients(xs[i], us[i], *workspace.prox_datas[i]);
    prox_penalties_[i].computeHessians(xs[i], us[i], *workspace.prox_datas[i]);
  }
  prox_penalties_[nsteps].computeGradients(xs[nsteps], us[nsteps - 1],
                                           *workspace.prox_datas[nsteps]);
  prox_penalties_[nsteps].computeHessians(xs[nsteps], us[nsteps - 1],
                                          *workspace.prox_datas[nsteps]);
}

template <typename Scalar>
auto SolverProxDDP<Scalar>::backwardPass(const Problem &problem,
                                         Workspace &workspace, Results &results)
    -> BackwardRet {
  /* Terminal node */
  computeTerminalValue(problem, workspace, results);

  const std::size_t nsteps = workspace.nsteps;
  for (std::size_t i = 0; i < nsteps; i++) {
    std::size_t t = nsteps - i - 1;
    updateHamiltonian(problem, results, workspace, t);
    BackwardRet b = computeGains(problem, workspace, results, t);
    if (b != BWD_SUCCESS) {
      return b;
    }
  }
  xreg_last_ = xreg_; // update last "correct" reg
  return BWD_SUCCESS;
}

template <typename Scalar>
void SolverProxDDP<Scalar>::computeMultipliers(
    const Problem &problem, Workspace &workspace,
    const std::vector<VectorXs> &lams) const {

  TrajOptData &prob_data = workspace.problem_data;
  const std::size_t nsteps = workspace.nsteps;

  std::vector<VectorXs> &lams_prev = workspace.lams_prev;
  std::vector<VectorXs> &lams_plus = workspace.lams_plus;
  std::vector<VectorXs> &lams_pdal = workspace.lams_pdal;
  std::vector<VectorXs> &shifted_constraints = workspace.shifted_constraints;

  // initial constraint
  {
    const VectorXs &lam0 = lams[0];
    const VectorXs &plam0 = lams_prev[0];
    FunctionData &data = prob_data.getInitData();
    shifted_constraints[0] = data.value_ + mu() * plam0;
    lams_plus[0] = shifted_constraints[0] * mu_inv();
    lams_pdal[0] = (1 + dual_weight) * lams_plus[0] - dual_weight * lam0;
    /// TODO: generalize to the other types of initial constraint (non-equality)
  }

  using FuncDataVec = std::vector<shared_ptr<FunctionData>>;
  auto execute_on_stack =
      [dual_weight = dual_weight](
          const ConstraintStack &stack, const VectorXs &lambda,
          const VectorXs &prevlam, VectorXs &lamplus, VectorXs &lampdal,
          VectorXs &shift_cvals, const FuncDataVec &constraint_data,
          CstrALWeightStrat &&weights) {
        // k: constraint count variable
        for (std::size_t k = 0; k < stack.size(); k++) {
          const auto lami_k = stack.getConstSegmentByConstraint(lambda, k);
          const auto plami_k = stack.getConstSegmentByConstraint(prevlam, k);
          auto lamplus_k = stack.getSegmentByConstraint(lamplus, k);
          auto lampdal_k = stack.getSegmentByConstraint(lampdal, k);
          auto scval_k = stack.getSegmentByConstraint(shift_cvals, k);
          const CstrSet &set = stack.getConstraintSet(k);
          const FunctionData &data = *constraint_data[k];

          scval_k = data.value_ + weights.get(k) * plami_k;
          lamplus_k = scval_k;

          set.normalConeProjection(lamplus_k, lamplus_k);

          // set multiplier = 1/mu * normal_proj(shifted_cstr)
          lamplus_k *= weights.inv(k);
          lampdal_k = (1 + dual_weight) * lamplus_k - dual_weight * lami_k;
        }
      };

  // loop over the stages
#pragma omp parallel for num_threads(problem.getNumThreads())
  for (std::size_t i = 0; i < nsteps; i++) {
    const StageModel &stage = *problem.stages_[i];
    const StageData &sdata = *prob_data.stage_data[i];
    const ConstraintStack &cstr_stack = stage.constraints_;

    const VectorXs &lami = lams[i + 1];
    const VectorXs &plami = lams_prev[i + 1];
    VectorXs &lamplusi = lams_plus[i + 1];
    VectorXs &lampdali = lams_pdal[i + 1];
    VectorXs &shiftcvali = shifted_constraints[i + 1];

    execute_on_stack(cstr_stack, lami, plami, lamplusi, lampdali, shiftcvali,
                     sdata.constraint_data, CstrALWeightStrat(mu_penal_, true));
  }

  if (!problem.term_cstrs_.empty()) {
    const VectorXs &lamN = lams.back();
    const VectorXs &plamN = lams_prev.back();
    VectorXs &lamplusN = lams_plus.back();
    VectorXs &lampdalN = lams_pdal.back();
    VectorXs &scval = shifted_constraints.back();
    execute_on_stack(problem.term_cstrs_, lamN, plamN, lamplusN, lampdalN,
                     scval, prob_data.term_cstr_data,
                     CstrALWeightStrat(mu_penal_, false));
  }
}

template <typename Scalar>
void SolverProxDDP<Scalar>::projectJacobians(const Problem &problem,
                                             Workspace &workspace) const {
  PROXDDP_NOMALLOC_BEGIN;
  TrajOptData &prob_data = workspace.problem_data;

  const std::size_t nsteps = workspace.nsteps;

  const std::vector<VectorXs> &shifted_constraints =
      workspace.shifted_constraints;

  using FuncDataVec = std::vector<shared_ptr<FunctionData>>;
  auto execute_on_stack = [](const ConstraintStack &stack,
                             const VectorXs &shift_cvals,
                             FuncDataVec &constraint_data) {
    for (std::size_t k = 0; k < stack.size(); ++k) {
      const auto scval_k = stack.getConstSegmentByConstraint(shift_cvals, k);
      const CstrSet &set = stack.getConstraintSet(k);
      FunctionData &data = *constraint_data[k];
      set.applyNormalConeProjectionJacobian(scval_k, data.jac_buffer_);
    }
  };

  // loop over the stages
#pragma omp parallel for num_threads(problem.getNumThreads())
  for (std::size_t i = 0; i < nsteps; i++) {
    const ConstraintStack &cstr_stack = problem.stages_[i]->constraints_;
    StageData &sdata = prob_data.getStageData(i);
    const VectorXs &shift_cval = shifted_constraints[i + 1];
    execute_on_stack(cstr_stack, shift_cval, sdata.constraint_data);
  }

  // terminal node
  if (!problem.term_cstrs_.empty()) {
    execute_on_stack(problem.term_cstrs_, shifted_constraints.back(),
                     prob_data.term_cstr_data);
  }
  PROXDDP_NOMALLOC_END;
}

template <typename Scalar>
void SolverProxDDP<Scalar>::updateHamiltonian(const Problem &problem,
                                              const Results &results,
                                              Workspace &workspace,
                                              const std::size_t t) const {
  PROXDDP_NOMALLOC_BEGIN;

  const StageModel &stage = *problem.stages_[t];

  const VParams &vnext = workspace.value_params[t + 1];
  QParams &qparam = workspace.q_params[t];

  StageData &stage_data = workspace.problem_data.getStageData(t);
  const CostData &cdata = *stage_data.cost_data;
  const CostData &proxdata = *workspace.prox_datas[t];

  const int ndx1 = stage.ndx1();
  const int nu = stage.nu();

  // Use the contiguous full gradient/jacobian/hessian buffers
  // to fill in the Q-function derivatives
  qparam.q_ = cdata.value_; // rho() * proxdata.value_;
  qparam.Qx = cdata.Lx_;    // rho() * proxdata.Lx_;
  qparam.Qu = cdata.Lu_;    //+ rho() * proxdata.Lu_;
  qparam.Qy = vnext.Vx_;

  auto qpar_xu = qparam.hess_.topLeftCorner(ndx1 + nu, ndx1 + nu);
  qpar_xu = cdata.hess_; //+ rho() * proxdata.hess_;
  qparam.Qyy = vnext.Vxx_;
  qparam.Quu.diagonal().array() += ureg_;

  const VectorXs &lam = results.lams[t + 1];
  if (rho() > 0) {
    qparam.q_ += rho() * proxdata.value_;
    qparam.Qx += rho() * proxdata.Lx_;
    qparam.Qu += rho() * proxdata.Lu_;
    qpar_xu += rho() * proxdata.hess_;
  }

  const ConstraintStack &cstr_stack = stage.constraints_;
  for (std::size_t k = 0; k < cstr_stack.size(); k++) {
    FunctionData &cstr_data = *stage_data.constraint_data[k];

    const auto lam_j = cstr_stack.getConstSegmentByConstraint(lam, k);
    qparam.grad_.noalias() += cstr_data.jac_buffer_.transpose() * lam_j;
    if (hess_approx_ == HessianApprox::EXACT) {
      qparam.hess_ += cstr_data.vhp_buffer_;
    }
  }
  PROXDDP_NOMALLOC_END;
}

template <typename Scalar>
void SolverProxDDP<Scalar>::computeTerminalValue(const Problem &problem,
                                                 Workspace &workspace,
                                                 Results &results) const {
  PROXDDP_NOMALLOC_BEGIN;
  const std::size_t nsteps = workspace.nsteps;

  const TrajOptData &prob_data = workspace.problem_data;
  const CostData &term_cost_data = *prob_data.term_cost_data;
  VParams &term_value = workspace.value_params[nsteps];
  const CostData &proxdata = *workspace.prox_datas[nsteps];

  term_value.v_ = term_cost_data.value_;
  term_value.Vx_ = term_cost_data.Lx_;
  term_value.Vxx_ = term_cost_data.Lxx_;
  term_value.Vxx_.diagonal().array() += xreg_;

  if (rho() > 0.) {
    term_value.v_ += rho() * proxdata.value_;
    term_value.Vx_ += rho() * proxdata.Lx_;
    term_value.Vxx_ += rho() * proxdata.Lxx_;
  }

  if (!problem.term_cstrs_.empty()) {
    /* check number of multipliers */
    assert(results.lams.size() == (nsteps + 2));
    assert(results.gains_.size() == (nsteps + 1));
  }

  for (std::size_t k = 0; k < problem.term_cstrs_.size(); ++k) {
    const FunctionData &cstr_data = *prob_data.term_cstr_data[k];

    const VectorXs &lamplus = workspace.lams_plus[nsteps + 1];
    const VectorXs &lamin = results.lams[nsteps + 1];
    const MatrixRef &constraint_Jx = cstr_data.Jx_;

    auto ff = results.getFeedforward(nsteps);
    auto fb = results.getFeedback(nsteps);
    ff = lamplus - lamin;
    fb = mu_inv() * constraint_Jx;

    term_value.v_ += 0.5 * mu_inv() * lamplus.squaredNorm();
    term_value.Vx_.noalias() += constraint_Jx.transpose() * lamplus;
    term_value.Vxx_ += cstr_data.Hxx_;
    term_value.Vxx_.noalias() += constraint_Jx.transpose() * fb;
  }
  PROXDDP_NOMALLOC_END;
}

template <typename Scalar>
auto SolverProxDDP<Scalar>::computeGains(const Problem &problem,
                                         Workspace &workspace, Results &results,
                                         const std::size_t t) const
    -> BackwardRet {
  PROXDDP_NOMALLOC_BEGIN;
  const StageModel &stage = *problem.stages_[t];

  const QParams &qparam = workspace.q_params[t];

  StageData &stage_data = workspace.problem_data.getStageData(t);

  const int nprim = stage.numPrimal();
  const int ndual = stage.numDual();
  const int ndx1 = stage.ndx1();
  const int nu = stage.nu();
  const int ndx2 = stage.ndx2();

  const VectorXs &laminnr = results.lams[t + 1];
  const VectorXs &lamplus = workspace.lams_plus[t + 1];

  MatrixXs &kkt_mat = workspace.kkt_mats_[t + 1];
  MatrixXs &kkt_rhs = workspace.kkt_rhs_[t + 1];

  assert(kkt_mat.rows() == (nprim + ndual));
  assert(kkt_rhs.rows() == (nprim + ndual));
  assert(kkt_rhs.cols() == (ndx1 + 1));

  BlockXs kkt_jac = kkt_mat.block(nprim, 0, ndual, nprim);
  BlockXs kkt_top_left = kkt_mat.topLeftCorner(nprim, nprim);
  Eigen::Diagonal<BlockXs> kkt_low_right =
      kkt_mat.bottomRightCorner(ndual, ndual).diagonal();

  typename MatrixXs::ColXpr kkt_rhs_ff = kkt_rhs.col(0);
  typename MatrixXs::ColsBlockXpr kkt_rhs_fb = kkt_rhs.rightCols(ndx1);

  // blocks: u, y, and dual
  kkt_rhs_ff.head(nu) = qparam.Qu;
  kkt_rhs_ff.segment(nu, ndx2) = qparam.Qy;

  kkt_rhs_fb.topRows(nu) = qparam.Qxu.transpose();
  kkt_rhs_fb.middleRows(nu, ndx2) = qparam.Qxy.transpose();

  // KKT matrix: (u, y)-block = bottom right of q hessian
  kkt_top_left = qparam.hess_.bottomRightCorner(nprim, nprim);

  const ConstraintStack &cstr_mgr = stage.constraints_;

  // Loop over constraints
  for (std::size_t j = 0; j < stage.numConstraints(); j++) {
    FunctionData &cstr_data = *stage_data.constraint_data[j];
    const auto laminnr_j = cstr_mgr.getConstSegmentByConstraint(laminnr, j);
    const auto lamplus_j = cstr_mgr.getConstSegmentByConstraint(lamplus, j);

    CstrALWeightStrat weight_strat(mu_penal_, true);
    // update the KKT jacobian columns
    cstr_mgr.getBlockByConstraint(kkt_jac, j) =
        cstr_data.jac_buffer_.rightCols(nprim);
    cstr_mgr.getBlockByConstraint(kkt_rhs_fb.bottomRows(ndual), j) =
        cstr_data.Jx_;
    cstr_mgr.getSegmentByConstraint(kkt_rhs_ff.tail(ndual), j) =
        weight_strat.get(j) * (lamplus_j - laminnr_j);

    kkt_low_right.array() = -weight_strat.get(j);
  }

  /* Compute gains with LDLT */
  kkt_mat = kkt_mat.template selfadjointView<Eigen::Lower>();
  typename Workspace::LDLT &ldlt = *workspace.ldlts_[t + 1];
  PROXDDP_NOMALLOC_END;
  ldlt.compute(kkt_mat);
  PROXDDP_NOMALLOC_BEGIN;

  // check inertia
  {
    PROXDDP_RAISE_IF_NAN_NAME(ldlt.vectorD(), "ldlt.vectorD()");
    std::array<std::size_t, 3> inertia;
    math::compute_inertia(ldlt.vectorD(), inertia.data());
    if ((inertia[1] > 0U) || (inertia[2] != (std::size_t)ndual)) {
      if (verbose_ > VERYVERBOSE)
        fmt::print("[{}] found incorrect inertia ({})\n", __func__,
                   fmt::join(inertia, ", "));
      return BWD_WRONG_INERTIA;
    }
  }

  MatrixXs &gains = results.gains_[t];
  MatrixXs &resdl = workspace.kkt_resdls_[t + 1];

  PROXDDP_NOMALLOC_END;
  iterative_refinement_impl<Scalar>::run(ldlt, kkt_mat, kkt_rhs, resdl, gains,
                                         refinement_threshold_,
                                         max_refinement_steps_);
  PROXDDP_NOMALLOC_BEGIN;

  /* Value function */
  VParams &vp = workspace.value_params[t];
  auto Qxw = kkt_rhs_fb.transpose();
  auto ff = results.getFeedforward(t);
  auto fb = results.getFeedback(t);

  vp.Vx_ = qparam.Qx;
  vp.Vx_.noalias() += Qxw * ff;
  vp.Vxx_ = qparam.Qxx;
  vp.Vxx_.noalias() += Qxw * fb;
  vp.Vxx_.diagonal().array() += xreg_;
  PROXDDP_NOMALLOC_END;
  return BWD_SUCCESS;
}

template <typename Scalar>
Scalar SolverProxDDP<Scalar>::nonlinear_rollout_impl(const Problem &problem,
                                                     Workspace &workspace,
                                                     const Results &results,
                                                     const Scalar alpha) const {
  using ExplicitDynData = ExplicitDynamicsDataTpl<Scalar>;
  using DynamicsModel = DynamicsModelTpl<Scalar>;
  using DynamicsData = DynamicsDataTpl<Scalar>;

  const std::size_t nsteps = workspace.nsteps;
  std::vector<VectorXs> &xs = workspace.trial_xs;
  std::vector<VectorXs> &us = workspace.trial_us;
  std::vector<VectorXs> &lams = workspace.trial_lams;
  std::vector<VectorXs> &dyn_slacks = workspace.dyn_slacks;
  TrajOptData &prob_data = workspace.problem_data;

  {
    problem.init_state_error_->evaluate(xs[0], us[0], xs[1],
                                        prob_data.getInitData());
    compute_dir_x0(problem, workspace, results);
    const StageModel &stage = *problem.stages_[0];
    // use lams[0] as a tmp var for alpha * dx0
    if (!force_initial_condition_) {
      lams[0] = alpha * workspace.dxs[0];
      stage.xspace().integrate(results.xs[0], lams[0], xs[0]);
      lams[0] = results.lams[0] + alpha * workspace.dlams[0];
    }
  }

  for (std::size_t i = 0; i < nsteps; i++) {
    const StageModel &stage = *problem.stages_[i];
    StageData &data = prob_data.getStageData(i);

    const int nu = stage.nu();
    const int ndual = stage.numDual();

    ConstVectorRef ff = results.getFeedforward(i);
    ConstMatrixRef fb = results.getFeedback(i);
    auto ff_u = ff.head(nu);
    auto fb_u = fb.topRows(nu);
    auto ff_lm = ff.tail(ndual);
    auto fb_lm = fb.bottomRows(ndual);

    const VectorRef &dx = workspace.dxs[i];
    VectorRef &du = workspace.dus[i];
    du = alpha * ff_u;
    du.noalias() += fb_u * dx;
    stage.uspace().integrate(results.us[i], du, us[i]);

    VectorRef &dlam = workspace.dlams[i + 1];
    dlam = alpha * ff_lm;
    dlam.noalias() += fb_lm * dx;
    lams[i + 1] = results.lams[i + 1] + dlam;

    stage.evaluate(xs[i], us[i], xs[i + 1], data);

    // compute multiple-shooting gap
    CstrALWeightStrat weight_strat(mu_penal_, true);
    const ConstraintStack &cstr_stack = stage.constraints_;
    const ConstVectorRef dynlam =
        cstr_stack.getConstSegmentByConstraint(lams[i + 1], 0);
    const ConstVectorRef dynprevlam =
        cstr_stack.getConstSegmentByConstraint(workspace.lams_prev[i + 1], 0);
    dyn_slacks[i] = weight_strat.get(0) * (dynprevlam - dynlam);

    DynamicsData &dd = data.dyn_data();

    // lambda to be called in both branches
    auto explicit_model_update_xnext = [&]() {
      ExplicitDynData &exp_dd = static_cast<ExplicitDynData &>(dd);
      stage.xspace_next().integrate(exp_dd.xnext_, dyn_slacks[i], xs[i + 1]);
      // at xs[i+1], the dynamics gap = the slack dyn_slack[i].
      exp_dd.value_ = -dyn_slacks[i];
    };

    if (stage.has_dyn_model()) {
      const DynamicsModel &dm = stage.dyn_model();
      if (dm.is_explicit()) {
        explicit_model_update_xnext();
      } else {
        forwardDynamics(dm, xs[i], us[i], dd, xs[i + 1], 1, &dyn_slacks[i]);
      }
    } else {
      // otherwise assume explicit dynamics model
      explicit_model_update_xnext();
    }

    VectorRef &dx_next = workspace.dxs[i + 1];
    stage.xspace_next().difference(results.xs[i + 1], xs[i + 1], dx_next);

    PROXDDP_RAISE_IF_NAN_NAME(xs[i + 1], fmt::format("xs[{:d}]", i + 1));
    PROXDDP_RAISE_IF_NAN_NAME(us[i], fmt::format("us[{:d}]", i));
    PROXDDP_RAISE_IF_NAN_NAME(lams[i + 1], fmt::format("lams[{:d}]", i + 1));
  }

  // TERMINAL NODE
  problem.term_cost_->evaluate(xs[nsteps], problem.unone_,
                               *prob_data.term_cost_data);

  for (std::size_t k = 0; k < problem.term_cstrs_.size(); ++k) {
    const ConstraintType &tc = problem.term_cstrs_[k];
    FunctionData &td = *prob_data.term_cstr_data[k];
    tc.func->evaluate(xs[nsteps], problem.unone_, xs[nsteps], td);
  }

  // update multiplier
  if (!problem.term_cstrs_.empty()) {
    VectorRef &dlam = workspace.dlams.back();
    const VectorRef &dx = workspace.dxs.back();
    auto ff = results.getFeedforward(nsteps);
    auto fb = results.getFeedback(nsteps);
    dlam = alpha * ff;
    dlam.noalias() += fb * dx;
    lams.back() = results.lams.back() + dlam;
  }

  prob_data.cost_ = problem.computeTrajectoryCost(prob_data);
  return prob_data.cost_;
}

template <typename Scalar>
bool SolverProxDDP<Scalar>::run(const Problem &problem,
                                const std::vector<VectorXs> &xs_init,
                                const std::vector<VectorXs> &us_init,
                                const std::vector<VectorXs> &lams_init) {
  if (!workspace_.isInitialized() || !results_.isInitialized()) {
    PROXDDP_RUNTIME_ERROR("workspace and results were not allocated yet!");
  }

  check_trajectory_and_assign(problem, xs_init, us_init, results_.xs,
                              results_.us);
  if (lams_init.size() == results_.lams.size()) {
    for (std::size_t i = 0; i < lams_init.size(); i++) {
      long size = std::min(lams_init[i].rows(), results_.lams[i].rows());
      results_.lams[i].head(size) = lams_init[i].head(size);
    }
  }

  if (force_initial_condition_) {
    workspace_.trial_xs[0] = problem.getInitState();
  }

  logger.active = (verbose_ > 0);
  logger.start();

  set_penalty_mu(mu_init);
  set_rho(rho_init);
  xreg_ = reg_init;
  ureg_ = reg_init;

  workspace_.prev_xs = results_.xs;
  workspace_.prev_us = results_.us;
  workspace_.lams_prev = results_.lams;

  inner_tol_ = inner_tol0;
  prim_tol_ = prim_tol0;
  update_tols_on_failure();

  inner_tol_ = std::max(inner_tol_, target_tol_);
  prim_tol_ = std::max(prim_tol_, target_tol_);

  bool &conv = results_.conv = false;

  results_.al_iter = 0;
  results_.num_iters = 0;
  std::size_t &al_iter = results_.al_iter;
  while ((al_iter < max_al_iters) && (results_.num_iters < max_iters)) {
    bool inner_conv = innerLoop(problem, workspace_, results_);
#ifndef NDEBUG
    {
      std::FILE *fi = std::fopen("pddp.log", "a");
      fmt::print(fi, "  p={:5.3e} | d={:5.3e}\n", results_.prim_infeas,
                 results_.dual_infeas);
      std::fclose(fi);
    }
#endif
    if (!inner_conv) {
      al_iter++;
      break;
    }

    // accept primal updates
    workspace_.prev_xs = results_.xs;
    workspace_.prev_us = results_.us;

    if (results_.prim_infeas <= prim_tol_) {
      update_tols_on_success();

      switch (multiplier_update_mode) {
      case MultiplierUpdateMode::NEWTON:
        workspace_.lams_prev = results_.lams;
        break;
      case MultiplierUpdateMode::PRIMAL:
        workspace_.lams_prev = workspace_.lams_plus;
        break;
      case MultiplierUpdateMode::PRIMAL_DUAL:
        workspace_.lams_prev = workspace_.lams_pdal;
        break;
      default:
        break;
      }

      Scalar criterion = std::max(results_.dual_infeas, results_.prim_infeas);
      if (criterion <= target_tol_) {
        conv = true;
        break;
      }
    } else {
      Scalar old_mu = mu_penal_;
      bcl_update_alm_penalty();
      update_tols_on_failure();
      if (math::scalar_close(old_mu, mu_penal_)) {
        // reset penalty to initial value
        set_penalty_mu(mu_init);
      }
    }
    rho_penal_ *= bcl_params.rho_update_factor;

    inner_tol_ = std::max(inner_tol_, target_tol_);
    prim_tol_ = std::max(prim_tol_, target_tol_);

    al_iter++;
  }

  logger.finish(conv);
  return conv;
}

template <typename Scalar>
void SolverProxDDP<Scalar>::update_tols_on_failure() {
  prim_tol_ = prim_tol0 * std::pow(mu_penal_, bcl_params.prim_alpha);
  inner_tol_ = inner_tol0 * std::pow(mu_penal_, bcl_params.dual_alpha);
}

template <typename Scalar>
void SolverProxDDP<Scalar>::update_tols_on_success() {
  prim_tol_ = prim_tol_ * std::pow(mu_penal_, bcl_params.prim_beta);
  inner_tol_ = inner_tol_ * std::pow(mu_penal_, bcl_params.dual_beta);
}

template <typename Scalar>
Scalar SolverProxDDP<Scalar>::forwardPass(const Problem &problem,
                                          const Scalar alpha) {
  switch (rollout_type_) {
  case RolloutType::LINEAR:
    forward_linear_impl(problem, workspace_, results_, alpha);
    break;
  case RolloutType::NONLINEAR:
    nonlinear_rollout_impl(problem, workspace_, results_, alpha);
    break;
  default:
    assert(false && "unknown RolloutType!");
    break;
  }
  // computeProxTerms(workspace.trial_xs, workspace.trial_us, workspace);
  computeMultipliers(problem, workspace_, workspace_.trial_lams);
  return PDALFunction<Scalar>::evaluate(this, problem, workspace_.trial_lams,
                                        workspace_);
}

template <typename Scalar>
bool SolverProxDDP<Scalar>::innerLoop(const Problem &problem,
                                      Workspace &workspace, Results &results) {

  auto merit_eval_fun = [&](Scalar a0) -> Scalar {
    return forwardPass(problem, a0);
  };

  LogRecord iter_log;

  std::size_t &iter = results.num_iters;
  std::size_t inner_step = 0;
  results.traj_cost_ =
      problem.evaluate(results.xs, results.us, workspace.problem_data);
  computeMultipliers(problem, workspace, results.lams);
  results.merit_value_ =
      PDALFunction<Scalar>::evaluate(this, problem, results.lams, workspace);

  while (iter < max_iters) {
    // ASSUMPTION: last evaluation in previous iterate
    // was during linesearch, at the current candidate solution (x,u).
    /// TODO: make this smarter using e.g. some caching mechanism
    problem.computeDerivatives(results.xs, results.us, workspace.problem_data);
    projectJacobians(problem, workspace);
    // computeProxTerms(results.xs, results.us, workspace);
    // computeProxDerivatives(results.xs, results.us, workspace);
    const Scalar phi0 = results.merit_value_;

    // attempt backward pass until successful
    // i.e. no inertia problems
    initialize_regularization();
    while (true) {
      BackwardRet b = backwardPass(problem, workspace, results);
      switch (b) {
      case BWD_SUCCESS:
        break;
      case BWD_WRONG_INERTIA: {
        if (xreg_ >= reg_max)
          return false;
        increase_regularization();
        xreg_last_ = xreg_ * reg_inc_k_;
        continue;
      }
      }
      break; // if you broke from the switch
    }

    computeInfeasibilities(problem, workspace, results);
    computeCriterion(problem, workspace, results);

    Scalar outer_crit = std::max(results.dual_infeas, results.prim_infeas);
    if (outer_crit <= target_tol_)
      return true;

    bool inner_conv = (workspace.inner_criterion <= inner_tol_);
    if (inner_conv && (inner_step > 0))
      return true;

    /// TODO: remove these expensive computations
    /// only use Q-function params etc
    linearRollout(problem, workspace, results);
    Scalar dphi0_analytical = PDALFunction<Scalar>::directionalDerivative(
        this, problem, results.lams, workspace);
    Scalar dphi0 = dphi0_analytical; // value used for LS & logging

    // check if we can early stop
    if (std::abs(dphi0) <= ls_params.dphi_thresh)
      return true;

    // otherwise continue linesearch
    Scalar alpha_opt = 1;
    Scalar phi_new = linesearch_.run(merit_eval_fun, phi0, dphi0, alpha_opt);
    // post linesearch calls
    CallbackPtr ls_cb_maybe = getCallback(LS_DEBUG_KEY);
    if (ls_cb_maybe != 0) {
      std::function<Scalar(Scalar)> fptr = merit_eval_fun;
      ls_cb_maybe->post_linesearch_call(
          std::make_tuple(fptr, dphi0, alpha_opt));
    }

    // accept the step
    results.xs = workspace.trial_xs;
    results.us = workspace.trial_us;
    results.lams = workspace.trial_lams;
    results.traj_cost_ = workspace.problem_data.cost_;
    results.merit_value_ = phi_new;
    PROXDDP_RAISE_IF_NAN_NAME(alpha_opt, "alpha_opt");
    PROXDDP_RAISE_IF_NAN_NAME(results.merit_value_, "results.merit_value");
    PROXDDP_RAISE_IF_NAN_NAME(results.traj_cost_, "results.traj_cost");

    iter_log.iter = iter + 1;
    iter_log.al_iter = results.al_iter + 1;
    iter_log.xreg = xreg_;
    iter_log.inner_crit = workspace.inner_criterion;
    iter_log.prim_err = results.prim_infeas;
    iter_log.dual_err = results.dual_infeas;
    iter_log.step_size = alpha_opt;
    iter_log.dphi0 = dphi0;
    iter_log.merit = phi_new;
    iter_log.dM = phi_new - phi0;

    if (alpha_opt <= ls_params.alpha_min) {
      if (xreg_ >= reg_max)
        return false;
<<<<<<< HEAD
      increase_regularization();
=======
      select_regularization();
>>>>>>> 1c91e5d3
    }
    invokeCallbacks(workspace, results);
    logger.log(iter_log);

    iter++;
    inner_step++;
  }
  return false;
}

template <typename Scalar>
void SolverProxDDP<Scalar>::computeInfeasibilities(const Problem &problem,
                                                   Workspace &workspace,
                                                   Results &results) const {
  // modifying quantities such as Qu, Qy... is allowed
  PROXDDP_NOMALLOC_BEGIN;
  const TrajOptData &prob_data = workspace.problem_data;
  const std::size_t nsteps = workspace.nsteps;

  // PRIMAL INFEASIBILITIES

  std::vector<VectorXs> &shifted_constraints = workspace.shifted_constraints;

  const FunctionData &init_data = prob_data.getInitData();
  workspace.stage_prim_infeas[0](0) = math::infty_norm(init_data.value_);

  using FuncDataVec = std::vector<shared_ptr<FunctionData>>;
  auto execute_on_stack =
      [](const ConstraintStack &stack, const VectorXs &shift_cvals,
         const VectorXs &lambda, VectorXs &stage_infeas,
         const FuncDataVec &constraint_data, CstrALWeightStrat &&weight_strat) {
        for (std::size_t k = 0; k < stack.size(); k++) {
          const CstrSet &set = stack.getConstraintSet(k);

          // compute and project displaced constraint
          auto scval_k = stack.getSegmentByConstraint(shift_cvals, k);
          auto lam_i = stack.getConstSegmentByConstraint(lambda, k);
          VectorXs &v = constraint_data[k]->value_;
          scval_k = v + weight_strat.get(k) * lam_i;
          set.projection(scval_k, scval_k); // apply projection
          stage_infeas((long)k) = math::infty_norm(v - scval_k);
        }
      };

  // compute infeasibility of all stage constraints
#pragma omp parallel for num_threads(problem.getNumThreads())
  for (std::size_t i = 0; i < nsteps; i++) {
    const StageModel &stage = *problem.stages_[i];
    const StageData &stage_data = prob_data.getStageData(i);
    VectorXs &stage_infeas = workspace.stage_prim_infeas[i + 1];
    execute_on_stack(stage.constraints_, shifted_constraints[i + 1],
                     results.lams[i + 1], stage_infeas,
                     stage_data.constraint_data,
                     CstrALWeightStrat(mu_penal_, true));
  }

  // compute infeasibility of terminal constraints
  if (!problem.term_cstrs_.empty()) {
    execute_on_stack(problem.term_cstrs_, shifted_constraints.back(),
                     results.lams.back(), workspace.stage_prim_infeas.back(),
                     prob_data.term_cstr_data,
                     CstrALWeightStrat(mu_penal_, false));
  }

  results.prim_infeas = math::infty_norm(workspace.stage_prim_infeas);

  PROXDDP_NOMALLOC_END;
}

template <typename Scalar>
void SolverProxDDP<Scalar>::computeCriterion(const Problem &problem,
                                             Workspace &workspace,
                                             Results &results) const {
  // DUAL INFEASIBILITIES

  const std::size_t nsteps = workspace.nsteps;
  TrajOptData &prob_data = workspace.problem_data;

  {
    const int ndx = problem.init_state_error_->ndx1;
    VectorRef kkt_rhs = workspace.kkt_rhs_[0].col(0);
    auto kktx = kkt_rhs.head(ndx);
    if (force_initial_condition_) {
      workspace.stage_inner_crits(0) = 0.;
      workspace.stage_dual_infeas(0) = 0.;
    } else {
      const ProxData &proxdata = *workspace.prox_datas[0];
      workspace.stage_inner_crits(0) = math::infty_norm(kkt_rhs);
      workspace.stage_dual_infeas(0) =
          math::infty_norm(kktx - rho() * proxdata.Lx_);
    }
  }

  for (std::size_t i = 1; i <= nsteps; i++) {
    const StageModel &st = *problem.stages_[i - 1];
    const int nu = st.nu();
    const int ndual = st.numDual();
    auto kkt_rhs = workspace.kkt_rhs_[i].col(0);
    auto kktu = kkt_rhs.head(nu);
    const auto kktlam = kkt_rhs.tail(ndual); // dual residual

    VParams &vp = workspace.value_params[i];

    Scalar rlam = math::infty_norm(kktlam);
    const ConstraintStack &cstr_mgr = st.constraints_;

    Scalar ru_ddp = 0.;
    const StageData &data = prob_data.getStageData(i - 1);
    const DynamicsDataTpl<Scalar> &dd = data.dyn_data();
    auto lam_head = cstr_mgr.getConstSegmentByConstraint(results.lams[i], 0);

    vp.Vx_ -= lam_head;
    kktu.noalias() += dd.Ju_.transpose() * vp.Vx_;
    vp.Vx_ += lam_head;
    ru_ddp = math::infty_norm(kktu);

#ifndef NDEBUG
    Scalar ru = math::infty_norm(kktu);
    auto gy = -lam_head + vp.Vx_;
    Scalar ry = math::infty_norm(gy);
    std::FILE *fi = std::fopen("pddp.log", "a");
    fmt::print(fi, "[{:>3d}]ru={:.2e},ry={:.2e},rlam={:.2e},ru_other={:.2e}\n",
               i, ru, ry, rlam, ru_ddp);
    std::fclose(fi);
#endif
    workspace.stage_inner_crits(long(i)) = std::max({ru_ddp, 0., rlam});
    {
      const CostData &proxdata = *workspace.prox_datas[i - 1];
      // const CostData &proxnext = *workspace.prox_datas[i];
      if (rho() > 0)
        kktu -= -rho() * proxdata.Lu_;
      Scalar dual_res_u = math::infty_norm(kktu);
      workspace.stage_dual_infeas(long(i)) = std::max(dual_res_u, 0.);
    }
  }
  workspace.inner_criterion = math::infty_norm(workspace.stage_inner_crits);
  results.dual_infeas = math::infty_norm(workspace.stage_dual_infeas);
}

} // namespace proxddp<|MERGE_RESOLUTION|>--- conflicted
+++ resolved
@@ -906,11 +906,7 @@
     if (alpha_opt <= ls_params.alpha_min) {
       if (xreg_ >= reg_max)
         return false;
-<<<<<<< HEAD
       increase_regularization();
-=======
-      select_regularization();
->>>>>>> 1c91e5d3
     }
     invokeCallbacks(workspace, results);
     logger.log(iter_log);
